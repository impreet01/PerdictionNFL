--- conflicted
+++ resolved
@@ -340,13 +340,8 @@
           path: |
             .test_artifacts/**
             trainer/tests/*.log
-<<<<<<< HEAD
-            ./**/*.txt
-            ./**/*.log
-=======
           **/*.txt
           **/*.log
->>>>>>> a67cac2e
           if-no-files-found: warn
       - name: Upload logger output (train)
         if: always()
