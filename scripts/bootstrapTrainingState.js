--- conflicted
+++ resolved
@@ -18,27 +18,6 @@
   }
 }
 
-<<<<<<< HEAD
-function main() {
-  ensureArtifactsDir();
-
-  const stateExists = fs.existsSync(STATE_PATH);
-  const result = ensureTrainingStateCurrent();
-
-  if (result.refreshed) {
-    const logMessage = stateExists
-      ? `[bootstrap] Refreshed training_state.json metadata from artifacts (revision ${CURRENT_BOOTSTRAP_REVISION}).`
-      : `[bootstrap] Synthesised training_state.json (revision ${CURRENT_BOOTSTRAP_REVISION}) from existing artifacts.`;
-    console.log(logMessage);
-    return;
-  }
-
-  if (stateExists && isTrainingStateCurrent(result.state)) {
-    console.log(
-      `[bootstrap] training_state.json already present at ${STATE_PATH} (revision ${CURRENT_BOOTSTRAP_REVISION}); skipping.`
-    );
-  }
-=======
 function buildSeasonWeekMap(entries, pattern) {
   const map = new Map();
   for (const entry of entries) {
@@ -196,7 +175,6 @@
   console.log(
     `[bootstrap] Synthesised training_state.json (revision ${CURRENT_BOOTSTRAP_REVISION}) from existing artifacts.`
   );
->>>>>>> c07ef854
 }
 
 if (import.meta.url === `file://${process.argv[1]}`) {
