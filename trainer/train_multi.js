// trainer/train_multi.js
// Multi-model ensemble trainer with logistic+CART, Bradley-Terry, and ANN committee.

import fs from "node:fs";
import { promises as fsp } from "node:fs";
import path from "node:path";
import { parseArgs } from "node:util";
import crypto from "node:crypto";
import {
  loadSchedules,
  loadTeamWeekly,
  loadTeamGameAdvanced,
  loadPBP,
  loadPlayerWeekly,
  loadRostersWeekly,
  loadDepthCharts,
  loadInjuries,
  loadSnapCounts,
  loadPFRAdvTeam,       // kept for compatibility; now returns weekly array
  loadESPNQBR,
  loadOfficials,
  loadWeather,
  loadNextGenStats,
  loadParticipation,
  listDatasetSeasons
} from "./dataSources.js";
import { buildContextForWeek } from "./contextPack.js";
import { writeExplainArtifact, calibrateThresholds } from "./explainRubric.js";
import { buildFeatures, FEATS as FEATS_BASE } from "./featureBuild.js";
import { buildBTFeatures, BT_FEATURES } from "./featureBuild_bt.js";
import { trainBTModel, predictBT, predictBTDeterministic } from "./model_bt.js";
import { trainANNCommittee, predictANNCommittee, gradientANNCommittee } from "./model_ann.js";
import { isStrictBatch, getStrictBounds, clampSeasonsToStrictBounds } from "./lib/strictBatch.js";
import { DecisionTreeClassifier as CART } from "ml-cart";
import { Matrix, SVD } from "ml-matrix";
import { logLoss, brier, accuracy, aucRoc, calibrationBins } from "./metrics.js";
import { buildSeasonDB, attachAdvWeeklyDiff, resolveSeasonList } from "./databases.js";
import {
  loadTrainingState,
  saveTrainingState,
  shouldRunHistoricalBootstrap,
  markBootstrapCompleted,
  recordBootstrapChunk,
  recordLatestRun,
  BOOTSTRAP_KEYS,
  CURRENT_BOOTSTRAP_REVISION
} from "./trainingState.js";
import { ensureTrainingStateCurrent } from "./bootstrapState.js";
import { loadLogisticWarmStart, shouldRetrain } from "./modelWarmStart.js";
import { validateArtifact } from "./schemaValidator.js";
import { promote } from "./promotePreviousSeason.js";
import { resolveCalibration, hashCalibrationMeta } from "./calibrate.js";
import {
  buildSeasonCoverageFromRaw,
  mergeSeasonCoverage,
  seasonsInRangeMissing,
  MIN_SEASON as MIN_SEASON_CONSTANT
} from "./stateBuilder.js";
import { artp, artifactsRoot } from "./utils/paths.js";
import { cachePromise } from "./utils/cache.js";
import {
  chunkLabel,
  chunkMetadataPath,
  chunkDonePath,
  loadChunkCache,
  writeChunkCache,
  seasonMetadataPath,
  seasonDonePath,
  loadSeasonCache,
  writeSeasonCache,
  normaliseSeason,
  chunkSeasonList,
  expandSeasonsFromSelection,
  ensureChunkCacheDir
} from "./utils/chunks.js";
import {
  weekStamp,
  artifactPath,
  weekArtifactsExist,
  modelsForSeasonExist,
  ensureStatusDir,
  weekStatusPath,
  weekStatusExists,
  markWeekStatus,
  seasonStatusPath,
  seasonStatusExists,
  markSeasonStatus,
  writeArtifact,
  readArtifact
} from "./utils/artifacts.js";

const { readFileSync, existsSync } = fs;

const CI_FAST = process.env.CI_FAST === "1";
const HISTORICAL_BATCH_SIZE = Number.isFinite(Number(process.env.BATCH_SIZE))
  ? Math.max(1, Number(process.env.BATCH_SIZE))
  : CI_FAST ? 4 : 2;
const MAX_WORKERS = Number.isFinite(Number(process.env.MAX_WORKERS))
  ? Math.max(1, Number(process.env.MAX_WORKERS))
  : 2;
const MAX_SEASONS_PER_CHUNK = CI_FAST ? 4 : 3;
const JSON_SPACE = CI_FAST ? undefined : 2;
const ANN_BASE_CONFIG = Object.freeze({
  seeds: Number.isFinite(Number(process.env.ANN_SEEDS))
    ? Math.max(1, Number(process.env.ANN_SEEDS))
    : 5,
  maxEpochs: Number.isFinite(Number(process.env.ANN_MAX_EPOCHS))
    ? Math.max(1, Number(process.env.ANN_MAX_EPOCHS))
    : 250,
  patience: 10,
  cvSeeds: 3,
  weightStep: 0.05,
  gridTopN: Number.POSITIVE_INFINITY,
  kfold: 5
});
const ANN_CONFIG = (() => {
  if (CI_FAST) {
    return {
      ...ANN_BASE_CONFIG,
      seeds: 1,
      maxEpochs: Math.min(ANN_BASE_CONFIG.maxEpochs, 15),
      patience: 3,
      cvSeeds: 1,
      weightStep: Math.max(ANN_BASE_CONFIG.weightStep, 0.15),
      gridTopN: 3,
      kfold: Math.min(3, ANN_BASE_CONFIG.kfold)
    };
  }
  return { ...ANN_BASE_CONFIG };
})();

const { values: cliOverrides } = parseArgs({
  options: {
    start: { type: "string" },
    end: { type: "string" },
    artifactsDir: { type: "string" }
  },
  allowPositionals: true
});

if (cliOverrides.start) process.env.BATCH_START = cliOverrides.start;
if (cliOverrides.end) process.env.BATCH_END = cliOverrides.end;
if (cliOverrides.artifactsDir) process.env.ARTIFACTS_DIR = cliOverrides.artifactsDir;

const ART_DIR = artifactsRoot();
const STATUS_DIR = path.join(ART_DIR, ".status");
const CHUNK_CACHE_DIR = path.join(ART_DIR, "chunks");
const CHUNK_FILE_PREFIX = "model";
const FEATURE_STATS_PREFIX = "feature_stats_1999_";
const DEFAULT_CHUNK_SPAN = Math.min(
  MAX_SEASONS_PER_CHUNK,
  Number.isFinite(Number(process.env.HISTORICAL_CHUNK_SPAN))
    ? Math.max(1, Number(process.env.HISTORICAL_CHUNK_SPAN))
    : HISTORICAL_BATCH_SIZE
);

async function ensureArtifactsDir() {
  await fsp.mkdir(ART_DIR, { recursive: true });
}
const MODEL_PARAMS_PATH = "./config/modelParams.json";

// Chunk and season cache utilities now imported from ./utils/chunks.js
// Wrapper functions to maintain API compatibility with CURRENT_BOOTSTRAP_REVISION
async function loadChunkCacheLocal(label) {
  return loadChunkCache(label, CURRENT_BOOTSTRAP_REVISION);
}

async function writeChunkCacheLocal(label, payload = {}) {
  return writeChunkCache(label, payload, CURRENT_BOOTSTRAP_REVISION, JSON_SPACE);
}

async function loadSeasonCacheLocal(season) {
  return loadSeasonCache(season, CURRENT_BOOTSTRAP_REVISION);
}

async function writeSeasonCacheLocal({ season, weeks }) {
  return writeSeasonCache({ season, weeks }, CURRENT_BOOTSTRAP_REVISION, JSON_SPACE);
}

const MIN_SEASON = MIN_SEASON_CONSTANT;
const DEFAULT_MIN_TRAIN_SEASON = MIN_SEASON;
// GitHub Actions sets CI=true. When that flag is present we keep the bootstrap replay short
// so scheduled runs do not spend hours downloading two decades of data.
const DEFAULT_MAX_TRAIN_SEASONS = process.env.CI ? 4 : Number.POSITIVE_INFINITY;
const INJURY_DATA_MIN_SEASON = 2009;
const NEXTGEN_DATA_MIN_SEASON = 2016;

const seasonDbCache = new Map();
const seasonDataCache = new Map();

// normaliseSeason now imported from ./utils/chunks.js

const CLI_DEFAULT_STRICT_BATCH = process.env.CI ? true : false;

function parseTrainCliArgs(argv = []) {
  const result = {
    start: null,
    end: null,
    strictBatch: CLI_DEFAULT_STRICT_BATCH
  };
  if (!Array.isArray(argv) || !argv.length) return result;
  for (let i = 0; i < argv.length; i += 1) {
    const token = argv[i];
    if (typeof token !== "string") continue;
    if (token === "--strict-batch") {
      result.strictBatch = true;
      continue;
    }
    if (token === "--no-strict-batch") {
      result.strictBatch = false;
      continue;
    }
    if (token === "--start") {
      result.start = argv[i + 1] ?? null;
      i += 1;
      continue;
    }
    if (token.startsWith("--start=")) {
      result.start = token.slice("--start=".length);
      continue;
    }
    if (token === "--end") {
      result.end = argv[i + 1] ?? null;
      i += 1;
      continue;
    }
    if (token.startsWith("--end=")) {
      result.end = token.slice("--end=".length);
    }
  }
  return result;
}

function computeRequestedSeasons() {
  if (isStrictBatch()) {
    const { start, end } = getStrictBounds();
    const seasons = [];
    for (let y = start; y <= end; y += 1) seasons.push(y);
    return seasons;
  }

  const start = Number(process.env.BATCH_START || NaN);
  const end = Number(process.env.BATCH_END || NaN);

  if (!Number.isFinite(start) || !Number.isFinite(end)) {
    const cur = new Date().getFullYear();
    return [cur];
  }

  const lo = Math.min(start, end);
  const hi = Math.max(start, end);

  const seasons = [];
  for (let y = lo; y <= hi; y += 1) seasons.push(y);
  return seasons;
}

export function formatBatchWindowLog({ chunkSelection, explicit }) {
  if (!chunkSelection) return null;
  const { start, end } = chunkSelection;
  if (!Number.isFinite(start) || !Number.isFinite(end)) return null;
  const label = `${start}–${end}`;
  if (explicit) {
    return `[train] Using explicit batch window: ${label}`;
  }
  return `[train] Using auto-resolved bootstrap window: ${label}`;
}

function normaliseChunkKey(entry) {
  const start = normaliseSeason(entry?.start_season ?? entry?.start ?? entry?.startSeason);
  const end = normaliseSeason(entry?.end_season ?? entry?.end ?? entry?.endSeason);
  return start !== null && end !== null ? `${start}-${end}` : null;
}

export function resolveHistoricalChunkSelection({
  uniqueSeasons = [],
  chunkSize = HISTORICAL_BATCH_SIZE,
  recordedChunks = [],
  explicitStart = null,
  explicitEnd = null,
  strictBatch = false,
  minSeason = MIN_SEASON,
  maxSeason = Number.POSITIVE_INFINITY
} = {}) {
  const seasons = Array.isArray(uniqueSeasons)
    ? Array.from(
        new Set(
          uniqueSeasons
            .map(normaliseSeason)
            .filter((season) => season !== null)
        )
      ).sort((a, b) => a - b)
    : [];
  const start = normaliseSeason(explicitStart);
  const end = normaliseSeason(explicitEnd);
  const explicit = start !== null && end !== null;
  const chunkSizeNormalised = Math.max(1, Math.min(MAX_SEASONS_PER_CHUNK, Math.floor(chunkSize)));
  const chunks = chunkSeasonList(seasons, chunkSizeNormalised);
  const completedKeys = new Set(
    Array.isArray(recordedChunks)
      ? recordedChunks.map(normaliseChunkKey).filter(Boolean)
      : []
  );
  const autoCandidate = chunks.length
    ? chunks.find((chunk) => !completedKeys.has(`${chunk.start}-${chunk.end}`)) ?? chunks[chunks.length - 1]
    : null;

  if (explicit) {
    if (start > end) {
      throw new Error(`[train] Invalid explicit batch window ${start}–${end}: start must be before end.`);
    }
    if (Number.isFinite(minSeason) && start < minSeason) {
      throw new Error(
        `[train] Explicit batch window ${start}–${end} begins before minimum supported season ${minSeason}.`
      );
    }
    if (Number.isFinite(maxSeason) && end > maxSeason) {
      throw new Error(
        `[train] Explicit batch window ${start}–${end} exceeds available historical range ending ${maxSeason}.`
      );
    }
    const expectedCount = end - start + 1;
    if (expectedCount > chunkSizeNormalised) {
      throw new Error(
        `[train] Explicit batch window ${start}–${end} spans ${expectedCount} seasons, exceeding chunk size ${chunkSizeNormalised}.`
      );
    }
    const seasonsInWindow = seasons.filter((season) => season >= start && season <= end);
    if (!seasonsInWindow.length) {
      throw new Error(`[train] Explicit batch window ${start}–${end} has no available seasons to train.`);
    }
    const seasonSet = new Set(seasonsInWindow);
    const missing = [];
    for (let season = start; season <= end; season += 1) {
      if (!seasonSet.has(season)) missing.push(season);
    }
    if (missing.length) {
      throw new Error(
        `[train] Explicit batch window ${start}–${end} missing seasons: ${missing.join(", ")}.`
      );
    }
    return {
      chunkSelection: {
        seasons: seasonsInWindow,
        start,
        end,
        source: "explicit"
      },
      explicit: true,
      autoCandidate
    };
  }

  if (autoCandidate) {
    return {
      chunkSelection: { ...autoCandidate, source: "auto" },
      explicit: false,
      autoCandidate
    };
  }

  return { chunkSelection: null, explicit: false, autoCandidate: null };
}

const CLI_ARGS = parseTrainCliArgs(process.argv.slice(2));

// chunkSeasonList now imported from ./utils/chunks.js
// Wrapper to maintain default parameter behavior
function chunkSeasonListLocal(seasons, size = DEFAULT_CHUNK_SPAN) {
  return chunkSeasonList(seasons, size, MAX_SEASONS_PER_CHUNK);
}

// cachePromise now imported from ./utils/cache.js
// createLimiter imported from ./utils/cache.js but using local version with MAX_WORKERS logic

async function getSeasonDB(season) {
  return cachePromise(seasonDbCache, season, () => buildSeasonDB(season));
}

function createLimiterWithWorkerLimit(maxConcurrent) {
  const requested = Number.isFinite(maxConcurrent) && maxConcurrent > 0 ? Math.floor(maxConcurrent) : 1;
  const limit = Math.max(1, Math.min(MAX_WORKERS, requested));
  let active = 0;
  const queue = [];

  const next = () => {
    if (!queue.length || active >= limit) return;
    const task = queue.shift();
    active += 1;
    Promise.resolve()
      .then(task.fn)
      .then(
        (value) => {
          active -= 1;
          task.resolve(value);
          next();
        },
        (err) => {
          active -= 1;
          task.reject(err);
          next();
        }
      );
  };

  return (fn) => {
    if (active < limit) {
      active += 1;
      return Promise.resolve()
        .then(fn)
        .then(
          (value) => {
            active -= 1;
            next();
            return value;
          },
          (err) => {
            active -= 1;
            next();
            throw err;
          }
        );
    }

    return new Promise((resolve, reject) => {
      queue.push({ fn, resolve, reject });
      next();
    });
  };
}

// Alias for backward compatibility
const createLimiter = createLimiterWithWorkerLimit;

const dataGapNotices = new Set();

function logDataCoverage(season) {
  if (season < 2001 && !dataGapNotices.has(`epa-${season}`)) {
    console.log(
      `[train] Season ${season}: Using basic yards fallback (EPA/play-by-play advanced features unavailable before 2001).`
    );
    dataGapNotices.add(`epa-${season}`);
  }
  if (season < INJURY_DATA_MIN_SEASON && !dataGapNotices.has(`inj-${season}`)) {
    console.log(
      `[train] Season ${season}: Injury reports unavailable; disabling injury-derived features until 2009.`
    );
    dataGapNotices.add(`inj-${season}`);
  }
  if (season < NEXTGEN_DATA_MIN_SEASON && !dataGapNotices.has(`ngs-${season}`)) {
    console.log(
      `[train] Season ${season}: Next Gen Stats not published; skipping speed/separation inputs until 2016.`
    );
    dataGapNotices.add(`ngs-${season}`);
  }
}

const envMinSeason = Number(process.env.MIN_TRAIN_SEASON);
const MIN_TRAIN_SEASON = Number.isFinite(envMinSeason)
  ? Math.min(envMinSeason, DEFAULT_MIN_TRAIN_SEASON)
  : DEFAULT_MIN_TRAIN_SEASON;

const envMaxSeasons = Number(process.env.MAX_TRAIN_SEASONS);
const MAX_TRAIN_SEASONS = Number.isFinite(envMaxSeasons) && envMaxSeasons > 0
  ? envMaxSeasons
  : DEFAULT_MAX_TRAIN_SEASONS;

const HISTORICAL_ARTIFACT_PREFIXES = [
  "predictions",
  "context",
  "explain",
  "model",
  "diagnostics",
  "bt_features"
];

// Artifact and status utilities now imported from ./utils/artifacts.js
// Wrapper for weekArtifactsExist to maintain HISTORICAL_ARTIFACT_PREFIXES behavior
function weekArtifactsExistLocal(season, week) {
  return weekArtifactsExist(season, week, HISTORICAL_ARTIFACT_PREFIXES);
}

function touchStrictBatchStatusIfAny() {
  if (!isStrictBatch()) return;
  const { start, end } = getStrictBounds();
  for (let s = start; s <= end; s++) {
    markSeasonStatus(s);
  }
}

function normaliseSeasonValue(entry) {
  if (entry == null) return null;
  if (Number.isFinite(entry)) return Number(entry);
  if (typeof entry === "string" && entry.trim()) {
    const parsed = Number.parseInt(entry.trim(), 10);
    return Number.isFinite(parsed) ? parsed : null;
  }
  if (typeof entry === "object") {
    const candidate = entry.season ?? entry.year ?? entry.season_id ?? null;
    if (Number.isFinite(candidate)) return Number(candidate);
    if (typeof candidate === "string") {
      const parsed = Number.parseInt(candidate, 10);
      return Number.isFinite(parsed) ? parsed : null;
    }
  }
  return null;
}

function markSeasonStatusBatch(entries) {
  const seasons = new Set();
  if (Array.isArray(entries)) {
    for (const entry of entries) {
      const season = normaliseSeasonValue(entry);
      if (Number.isFinite(season)) {
        seasons.add(season);
      }
    }
  }

  const requestedSeasons = computeRequestedSeasons();
  if (Array.isArray(requestedSeasons)) {
    for (const requested of requestedSeasons) {
      if (Number.isFinite(requested)) {
        seasons.add(requested);
      }
    }
  }

  let seasonList = Array.from(seasons);
  if (isStrictBatch()) {
    seasonList = clampSeasonsToStrictBounds(seasonList);
  }
  if (!seasonList.length) return;
  for (const season of seasonList) {
    markSeasonStatus(season);
  }
}

function filterCoverageEntries(entries = []) {
  if (!isStrictBatch()) return entries;
  const normalised = Array.isArray(entries)
    ? entries
        .map((entry) => {
          if (!entry || typeof entry !== "object") return null;
          const season = normaliseSeasonValue(entry);
          if (!Number.isFinite(season)) return null;
          const weeks = Array.isArray(entry.weeks)
            ? entry.weeks
                .map((wk) => Number.parseInt(wk, 10))
                .filter((wk) => Number.isFinite(wk))
                .sort((a, b) => a - b)
            : [];
          return { ...entry, season, weeks };
        })
        .filter(Boolean)
    : [];
  if (!normalised.length) return [];
  const allowed = new Set(clampSeasonsToStrictBounds(normalised.map((entry) => entry.season)));
  if (!allowed.size) return [];
  return normalised.filter((entry) => allowed.has(entry.season));
}

function envFlag(name) {
  const value = process.env[name];
  if (value == null) return false;
  return /^(1|true|yes|on)$/i.test(String(value).trim());
}

function shouldRewriteHistorical() {
  const keys = [
    "REWRITE_HISTORICAL",
    "OVERWRITE_HISTORICAL",
    "REBUILD_HISTORICAL",
    "REGENERATE_HISTORICAL",
    "REGEN_HISTORICAL"
  ];
  return keys.some((key) => envFlag(key));
}

const FAST_MODE = CI_FAST || /^true$/i.test(String(process.env.CI ?? ""));
const DEFAULT_FETCH_CONCURRENCY = CI_FAST ? 2 : 4;
const DATA_FETCH_CONCURRENCY = Math.max(
  1,
  Math.min(
    MAX_WORKERS,
    Number.isFinite(Number(process.env.DATA_FETCH_CONCURRENCY))
      ? Math.max(1, Number(process.env.DATA_FETCH_CONCURRENCY))
      : DEFAULT_FETCH_CONCURRENCY
  )
);
const SEASON_BUILD_CONCURRENCY = Math.max(1, Math.min(MAX_WORKERS, CI_FAST ? 2 : 4));
const WEEK_TASK_CONCURRENCY = Math.max(1, Math.min(MAX_WORKERS, CI_FAST ? 2 : 4));

function loadModelParamsFile() {
  try {
    const raw = readFileSync(MODEL_PARAMS_PATH, "utf8");
    return JSON.parse(raw);
  } catch (err) {
    if (err?.code !== "ENOENT") {
      console.warn(`[train] unable to read model params: ${err?.message || err}`);
    }
    return {};
  }
}

function deepMerge(target, source) {
  if (typeof target !== "object" || target === null) return source;
  if (typeof source !== "object" || source === null) return target;
  const out = Array.isArray(target) ? target.slice() : { ...target };
  for (const [key, value] of Object.entries(source)) {
    if (value && typeof value === "object" && !Array.isArray(value)) {
      out[key] = deepMerge(out[key] ?? {}, value);
    } else {
      out[key] = value;
    }
  }
  return out;
}

async function persistModelParams(updates = {}) {
  const current = loadModelParamsFile();
  const merged = deepMerge(current, updates);
  try {
  await fsp.writeFile(MODEL_PARAMS_PATH, JSON.stringify(merged, null, JSON_SPACE));
  } catch (err) {
    console.warn(`[train] unable to persist model params: ${err?.message || err}`);
  }
}

const toFiniteNumber = (value, fallback = 0.5) => {
  const num = Number(value);
  return Number.isFinite(num) ? num : fallback;
};

const safeProb = (value) => {
  const num = toFiniteNumber(value, 0.5);
  if (!Number.isFinite(num)) return 0.5;
  if (num < 0) return 0;
  if (num > 1) return 1;
  return num;
};

const round3 = (x, fallback = 0.5) => {
  const num = toFiniteNumber(x, fallback);
  return Math.round(num * 1000) / 1000;
};

function matrixFromRows(rows, keys) {
  return rows.map((row) => keys.map((k) => Number(row[k] ?? 0)));
}

function fitScaler(X) {
  const d = X[0]?.length || 0;
  const mu = new Array(d).fill(0);
  const sd = new Array(d).fill(1);
  const n = Math.max(1, X.length);
  for (let j = 0; j < d; j++) {
    let s = 0;
    for (let i = 0; i < X.length; i++) s += X[i][j];
    mu[j] = s / n;
  }
  for (let j = 0; j < d; j++) {
    let s = 0;
    for (let i = 0; i < X.length; i++) {
      const v = X[i][j] - mu[j];
      s += v * v;
    }
    sd[j] = Math.sqrt(s / n) || 1;
  }
  return { mu, sd };
}

function applyScaler(X, scaler) {
  if (!scaler) return X.map((row) => row.slice());
  const { mu, sd } = scaler;
  return X.map((row) => row.map((v, j) => (v - mu[j]) / (sd[j] || 1)));
}

const sigmoid = (z) => 1 / (1 + Math.exp(-z));

function trainLogisticGD(
  X,
  y,
  { steps = 3000, lr = 5e-3, l2 = 2e-4, featureLength, init } = {}
) {
  const n = X.length;
  const observedDim = X[0]?.length || 0;
  const dim = Number.isInteger(featureLength) && featureLength > 0 ? featureLength : observedDim;
  let w = new Array(dim).fill(0);
  let b = 0;
  if (init && Array.isArray(init.w)) {
    for (let j = 0; j < dim; j++) {
      const val = Number(init.w[j]);
      w[j] = Number.isFinite(val) ? val : 0;
    }
  }
  const initBias = init?.b ?? init?.bias;
  const initBiasNum = Number(initBias);
  if (Number.isFinite(initBiasNum)) {
    b = initBiasNum;
  }
  if (!n || !observedDim || !dim) return { w, b, neutral: true };
  for (let t = 0; t < steps; t++) {
    let gb = 0;
    const gw = new Array(dim).fill(0);
    for (let i = 0; i < n; i++) {
      const row = X[i] || [];
      let z = b;
      for (let j = 0; j < dim; j++) {
        const weight = w[j];
        const feature = Number(row[j] ?? 0);
        if (!Number.isFinite(weight) || !Number.isFinite(feature)) continue;
        z += weight * feature;
      }
      if (!Number.isFinite(z)) continue;
      const p = sigmoid(z);
      const err = p - y[i];
      gb += err;
      for (let j = 0; j < dim; j++) {
        const feature = Number(row[j] ?? 0);
        if (!Number.isFinite(feature)) continue;
        gw[j] += err * feature;
      }
    }
    gb /= Math.max(1, n);
    if (!Number.isFinite(gb)) gb = 0;
    for (let j = 0; j < dim; j++) {
      const grad = gw[j] / Math.max(1, n) + l2 * w[j];
      gw[j] = Number.isFinite(grad) ? grad : 0;
    }
    b -= lr * gb;
    if (!Number.isFinite(b)) b = 0;
    for (let j = 0; j < dim; j++) {
      w[j] -= lr * gw[j];
      if (!Number.isFinite(w[j])) w[j] = 0;
    }
  }
  return { w, b };
}

const predictLogit = (X, model = {}) => {
  const weights = Array.isArray(model.w) ? model.w : [];
  const bias = toFiniteNumber(model.b, 0);
  const dim = weights.length;
  if (!dim || model.neutral) return X.map(() => 0.5);
  return X.map((row = []) => {
    let z = bias;
    for (let j = 0; j < dim; j++) {
      const weight = toFiniteNumber(weights[j], 0);
      const feature = Number(row[j] ?? 0);
      if (!Number.isFinite(feature)) continue;
      z += weight * feature;
    }
    if (!Number.isFinite(z)) return 0.5;
    const prob = sigmoid(z);
    return Number.isFinite(prob) ? prob : 0.5;
  });
};

function leafPath(root, x) {
  let node = root;
  let path = "";
  for (let guard = 0; guard < 256; guard++) {
    if (!node) return path || "ROOT";
    if (!node.left && !node.right) return path || "ROOT";
    const col = node.splitColumn ?? node.attribute ?? node.index ?? node.feature;
    const thr = node.splitValue ?? node.threshold ?? node.split;
    if (col == null || thr == null) return path || "ROOT";
    const val = Number(x[col] ?? 0);
    const goLeft = val <= Number(thr);
    path += goLeft ? "L" : "R";
    node = goLeft ? node.left : node.right;
  }
  return path || "ROOT";
}

function buildLeafFreq(cart, Xtr, ytr, alpha) {
  let json;
  try {
    json = cart.toJSON();
  } catch (e) {
    json = null;
  }
  const root = json?.root || json;
  const freq = new Map();
  if (!root) {
    const n1 = ytr.reduce((s, v) => s + (v ? 1 : 0), 0);
    const n0 = ytr.length - n1;
    freq.set("ROOT", { n0, n1, alpha });
    return { root: null, freq, alpha };
  }
  for (let i = 0; i < Xtr.length; i++) {
    const p = leafPath(root, Xtr[i]);
    const rec = freq.get(p) || { n0: 0, n1: 0, alpha };
    if (ytr[i] === 1) rec.n1 += 1;
    else rec.n0 += 1;
    freq.set(p, rec);
  }
  return { root, freq, alpha };
}

function predictTree(cart, leafStats, X) {
  const { root, freq, alpha } = leafStats;
  if (!root) {
    const rec = freq.get("ROOT") || { n0: 0, n1: 0, alpha: 4 };
    const tot = rec.n0 + rec.n1;
    const p1 = (rec.n1 + rec.alpha) / (tot + 2 * rec.alpha);
    return X.map(() => p1);
  }
  return X.map((x) => {
    const path = leafPath(root, x);
    const rec = freq.get(path);
    if (!rec) return 0.5;
    const tot = rec.n0 + rec.n1;
    return (rec.n1 + alpha) / (tot + 2 * alpha);
  });
}

function chooseTreeParams(n) {
  const depth = Math.min(6, Math.max(3, Math.floor(2 + Math.log2(Math.max(16, n || 1)))));
  const minSamples = Math.min(32, Math.max(8, Math.floor(Math.max(8, (n || 1) / 18))));
  return { depth, minSamples };
}

function laplaceAlpha(n) {
  const approxWeeks = Math.max(2, Math.min(8, Math.round((n || 1) / 32)));
  return Math.max(2, Math.round(10 - 2 * approxWeeks));
}

function computeFeatureHash(features, extra = {}) {
  const payload = {
    version: 1,
    features: Array.isArray(features) ? [...features] : [],
    extra
  };
  const hash = crypto.createHash("sha1");
  hash.update(JSON.stringify(payload));
  return hash.digest("hex");
}

function kfoldIndices(n, k) {
  if (n <= 1) return [[...Array(n).keys()]];
  const folds = Array.from({ length: k }, () => []);
  for (let i = 0; i < n; i++) {
    folds[i % k].push(i);
  }
  return folds;
}

const ANN_EPOCH_OPTIONS = [100, 200, 300, 400, 500];
const ANN_DROPOUT_OPTIONS = [0.2, 0.35, 0.5];
const BT_LR_OPTIONS = [1e-3, 2.5e-3, 5e-3, 1e-2];
const BT_L2_OPTIONS = [1e-5, 5e-5, 1e-4, 1e-3];

async function tuneAnnHyperparams(trainStd, labels, folds, options = {}) {
  if (CI_FAST) return null;
  if (!Array.isArray(folds) || !folds.length || !trainStd?.length) return null;
  const seeds = Math.max(2, Math.min(options.annSeeds ?? 5, 5));
  let best = null;
  for (const epochs of ANN_EPOCH_OPTIONS) {
    for (const dropout of ANN_DROPOUT_OPTIONS) {
      const losses = [];
      for (const valIdx of folds) {
        const trainIdx = new Set(Array.from({ length: trainStd.length }, (_, i) => i).filter((i) => !valIdx.includes(i)));
        const Xtr = [];
        const ytr = [];
        const Xva = [];
        const yva = [];
        for (let i = 0; i < trainStd.length; i++) {
          if (trainIdx.has(i)) {
            Xtr.push(trainStd[i]);
            ytr.push(labels[i]);
          } else {
            Xva.push(trainStd[i]);
            yva.push(labels[i]);
          }
        }
        if (!Xtr.length || !Xva.length) continue;
        const model = trainANNCommittee(Xtr, ytr, {
          seeds: Math.min(seeds, 3),
          maxEpochs: epochs,
          dropout,
          lr: 1e-3,
          patience: 8,
          batchSize: options.annBatchSize ?? 32,
          l2: options.annL2 ?? 1e-4,
          timeLimitMs: options.annTuningTimeLimit ?? 20000,
          architecture: options.annArchitecture
        });
        const preds = predictANNCommittee(model, Xva);
        const loss = logLoss(yva, preds);
        if (Number.isFinite(loss)) losses.push(loss);
      }
      if (!losses.length) continue;
      const avg = losses.reduce((a, b) => a + b, 0) / losses.length;
      if (!best || avg < best.loss) {
        best = { loss: avg, epochs, dropout };
      }
    }
  }
  if (best) {
    await persistModelParams({ ann: { maxEpochs: best.epochs, dropout: best.dropout } });
  }
  return best;
}

async function tuneBTHyperparams(btTrainRows, folds, baseSteps) {
  if (CI_FAST) return null;
  if (!Array.isArray(folds) || !folds.length || !btTrainRows?.length) return null;
  let best = null;
  for (const lr of BT_LR_OPTIONS) {
    for (const l2 of BT_L2_OPTIONS) {
      const losses = [];
      for (const valIdx of folds) {
        const trainIdx = new Set(Array.from({ length: btTrainRows.length }, (_, i) => i).filter((i) => !valIdx.includes(i)));
        const trainSubset = [];
        const valSubset = [];
        for (let i = 0; i < btTrainRows.length; i++) {
          if (trainIdx.has(i)) trainSubset.push(btTrainRows[i]);
          else valSubset.push(btTrainRows[i]);
        }
        if (!trainSubset.length || !valSubset.length) continue;
        const model = trainBTModel(trainSubset, { steps: baseSteps, lr, l2 });
        const preds = predictBTDeterministic(model, valSubset).map((p) => safeProb(p?.prob));
        const labels = valSubset.map((r) => Number(r.label_win));
        const loss = logLoss(labels, preds);
        if (Number.isFinite(loss)) losses.push(loss);
      }
      if (!losses.length) continue;
      const avg = losses.reduce((a, b) => a + b, 0) / losses.length;
      if (!best || avg < best.loss) {
        best = { loss: avg, lr, l2 };
      }
    }
  }
  if (best) {
    await persistModelParams({ bt: { gd: { learningRate: best.lr, l2: best.l2 } } });
  }
  return best;
}

function enumerateWeights(step = 0.05) {
  const stepSize = Math.max(step, ANN_CONFIG.weightStep ?? step);
  const weights = [];
  for (let wl = 0; wl <= 1; wl += stepSize) {
    for (let wt = 0; wt <= 1 - wl; wt += stepSize) {
      for (let wb = 0; wb <= 1 - wl - wt; wb += stepSize) {
        const wa = 1 - wl - wt - wb;
        if (wa < -1e-9) continue;
        weights.push({ logistic: wl, tree: wt, bt: wb, ann: wa });
      }
    }
  }
  return weights;
}

function clampWeights(weights, weeks) {
  const w = { ...weights };
  if (weeks < 4) w.ann *= 0.5;
  if (weeks < 3) w.logistic *= 0.8;
  const total = w.logistic + w.tree + w.bt + w.ann;
  if (!total) return { logistic: 0.25, tree: 0.25, bt: 0.25, ann: 0.25 };
  return {
    logistic: w.logistic / total,
    tree: w.tree / total,
    bt: w.bt / total,
    ann: w.ann / total
  };
}

function computePCA(X, featureNames, top = 5) {
  if (!X?.length) return [];
  try {
    const mat = new Matrix(X);
    const svd = new SVD(mat, { computeLeftSingularVectors: false, autoTranspose: true });
    const V = svd.rightSingularVectors;
    const diag = svd.diagonal;
    const total = diag.reduce((s, v) => s + v * v, 0) || 1;
    const comps = [];
    for (let i = 0; i < Math.min(top, diag.length); i++) {
      const vec = V.getColumn(i);
      const loadings = featureNames.map((f, idx) => ({ feature: f, loading: vec[idx] }));
      loadings.sort((a, b) => Math.abs(b.loading) - Math.abs(a.loading));
      comps.push({
        component: i + 1,
        explained_variance: (diag[i] * diag[i]) / total,
        top_loadings: loadings.slice(0, 10)
      });
    }
    return comps;
  } catch (e) {
    return [];
  }
}

const FEATURE_LABELS = {
  off_turnovers_s2d: "offensive turnovers",
  def_turnovers_s2d: "defensive takeaways",
  off_total_yds_s2d: "offense yards",
  def_total_yds_s2d: "yards allowed",
  rest_diff: "rest advantage",
  off_third_down_pct_s2d: "3rd-down conversion rate",
  off_red_zone_td_pct_s2d: "red-zone TD rate",
  off_sack_rate_s2d: "sack rate",
  off_neutral_pass_rate_s2d: "neutral pass rate",
  off_third_down_pct_s2d_minus_opp: "3rd-down rate vs opp",
  off_red_zone_td_pct_s2d_minus_opp: "red-zone TD rate vs opp",
  off_sack_rate_s2d_minus_opp: "sack rate vs opp",
  off_neutral_pass_rate_s2d_minus_opp: "neutral pass rate vs opp",
  diff_total_yards: "total yards differential",
  diff_penalty_yards: "penalty yards differential",
  diff_turnovers: "turnover differential",
  diff_possession_seconds: "possession differential",
  diff_r_ratio: "r-ratio differential",
  diff_elo_pre: "Elo differential",
  off_epa_per_play_s2d: "offensive EPA/play (S2D)",
  off_epa_per_play_w3: "offensive EPA/play (3wk)",
  off_epa_per_play_w5: "offensive EPA/play (5wk)",
  off_epa_per_play_exp: "offensive EPA/play (exp)",
  off_success_rate_s2d: "offensive success rate (S2D)",
  off_success_rate_w3: "offensive success rate (3wk)",
  off_success_rate_w5: "offensive success rate (5wk)",
  off_success_rate_exp: "offensive success rate (exp)",
  def_epa_per_play_allowed_s2d: "defensive EPA/play allowed (S2D)",
  def_epa_per_play_allowed_w3: "defensive EPA/play allowed (3wk)",
  def_epa_per_play_allowed_w5: "defensive EPA/play allowed (5wk)",
  def_epa_per_play_allowed_exp: "defensive EPA/play allowed (exp)",
  def_success_rate_allowed_s2d: "defensive success rate allowed (S2D)",
  def_success_rate_allowed_w3: "defensive success rate allowed (3wk)",
  def_success_rate_allowed_w5: "defensive success rate allowed (5wk)",
  def_success_rate_allowed_exp: "defensive success rate allowed (exp)",
  rb_rush_share_s2d: "RB rush share (S2D)",
  rb_rush_share_w3: "RB rush share (3wk)",
  rb_rush_share_w5: "RB rush share (5wk)",
  rb_rush_share_exp: "RB rush share (exp)",
  wr_target_share_s2d: "WR target share (S2D)",
  wr_target_share_w3: "WR target share (3wk)",
  wr_target_share_w5: "WR target share (5wk)",
  wr_target_share_exp: "WR target share (exp)",
  te_target_share_s2d: "TE target share (S2D)",
  te_target_share_w3: "TE target share (3wk)",
  te_target_share_w5: "TE target share (5wk)",
  te_target_share_exp: "TE target share (exp)",
  qb_aypa_s2d: "QB air yards per attempt (S2D)",
  qb_aypa_w3: "QB air yards per attempt (3wk)",
  qb_aypa_w5: "QB air yards per attempt (5wk)",
  qb_aypa_exp: "QB air yards per attempt (exp)",
  qb_sack_rate_s2d: "QB sack rate (S2D)",
  qb_sack_rate_w3: "QB sack rate (3wk)",
  qb_sack_rate_w5: "QB sack rate (5wk)",
  qb_sack_rate_exp: "QB sack rate (exp)",
  roof_dome: "Dome roof flag",
  roof_outdoor: "Outdoor roof flag",
  weather_temp_f: "Forecast temperature (°F)",
  weather_wind_mph: "Forecast wind (mph)",
  weather_precip_pct: "Precipitation chance (%)",
  weather_impact_score: "Weather impact score",
  weather_extreme_flag: "Weather extreme flag"
};

function humanizeFeature(key) {
  return FEATURE_LABELS[key] || key;
}

const gamesPlayed = (row) => Math.max(1, Number(row.wins_s2d ?? 0) + Number(row.losses_s2d ?? 0));

function computeLeagueMeans(rows) {
  if (!rows?.length) return {};
  const sums = {
    off_total_yds_pg: 0,
    off_turnovers_pg: 0,
    off_third_down_pct_s2d: 0,
    off_red_zone_td_pct_s2d: 0,
    off_sack_rate_s2d: 0,
    off_neutral_pass_rate_s2d: 0
  };
  let count = 0;
  for (const row of rows) {
    const gp = gamesPlayed(row);
    sums.off_total_yds_pg += Number(row.off_total_yds_s2d ?? 0) / gp;
    sums.off_turnovers_pg += Number(row.off_turnovers_s2d ?? 0) / gp;
    sums.off_third_down_pct_s2d += Number(row.off_third_down_pct_s2d ?? 0);
    sums.off_red_zone_td_pct_s2d += Number(row.off_red_zone_td_pct_s2d ?? 0);
    sums.off_sack_rate_s2d += Number(row.off_sack_rate_s2d ?? 0);
    sums.off_neutral_pass_rate_s2d += Number(row.off_neutral_pass_rate_s2d ?? 0);
    count += 1;
  }
  if (!count) return {};
  return Object.fromEntries(Object.entries(sums).map(([k, v]) => [k, v / count]));
}

function describeRateDeviation(value, baseline, label, higherIsGood, threshold = 0.03) {
  if (!Number.isFinite(value) || !Number.isFinite(baseline)) return null;
  const diff = value - baseline;
  if (Math.abs(diff) < threshold) return null;
  const direction = diff > 0 ? "higher" : "lower";
  const diffPct = Math.abs(diff) * 100;
  const sentiment = diff > 0 === higherIsGood ? "favorable" : "needs attention";
  return `${label} is ${direction} than league average by ${diffPct.toFixed(1)}% (${sentiment}).`;
}

function describeNeutralPassRate(value, baseline, threshold = 0.05) {
  if (!Number.isFinite(value) || !Number.isFinite(baseline)) return null;
  const diff = value - baseline;
  if (Math.abs(diff) < threshold) return null;
  const orientation = diff > 0 ? "pass-heavy" : "run-leaning";
  const direction = diff > 0 ? "above" : "below";
  const diffPct = Math.abs(diff) * 100;
  return `Neutral pass rate is ${diffPct.toFixed(1)}% ${direction} league average (${orientation}).`;
}

function describeDiff(value, label, goodHigh = true, unit = "") {
  const diff = Number(value || 0);
  const sign = diff > 0 ? "+" : diff < 0 ? "" : "±";
  const absVal = Math.abs(diff).toFixed(2);
  const direction = diff === 0 ? "even" : diff > 0 ? "edge" : "deficit";
  const framing = diff === 0 ? "balanced" : diff > 0 === goodHigh ? "favorable" : "needs attention";
  const suffix = unit ? `${absVal}${unit}` : absVal;
  return `${label} ${direction} ${sign}${suffix} (${framing})`;
}

function buildNarrative(game, probs, btFeatures, row, leagueMeans) {
  const items = [
    { key: "diff_turnovers", label: "Turnovers", goodHigh: true },
    { key: "diff_r_ratio", label: "R-ratio", goodHigh: true },
    { key: "diff_penalty_yards", label: "Penalty yards", goodHigh: false },
    { key: "diff_total_yards", label: "Total yards", goodHigh: true },
    { key: "diff_possession_seconds", label: "Possession time", goodHigh: true },
    { key: "diff_elo_pre", label: "Elo edge", goodHigh: true }
  ];
  items.sort((a, b) => Math.abs(btFeatures[b.key] ?? 0) - Math.abs(btFeatures[a.key] ?? 0));
  const diffClauses = items
    .slice(0, 3)
    .map((item) => describeDiff(btFeatures[item.key], item.label, item.goodHigh));

  const advClauses = [];
  const league = leagueMeans || {};
  const third = Number(row.off_third_down_pct_s2d ?? 0);
  const red = Number(row.off_red_zone_td_pct_s2d ?? 0);
  const sackRate = Number(row.off_sack_rate_s2d ?? 0);
  const neutralPass = Number(row.off_neutral_pass_rate_s2d ?? 0);
  const thirdStmt = describeRateDeviation(third, league.off_third_down_pct_s2d, "Offensive 3rd-down conversion", true, 0.03);
  if (thirdStmt) advClauses.push(thirdStmt);
  const redStmt = describeRateDeviation(red, league.off_red_zone_td_pct_s2d, "Red-zone TD rate", true, 0.03);
  if (redStmt) advClauses.push(redStmt);
  const sackStmt = describeRateDeviation(sackRate, league.off_sack_rate_s2d, "Sack rate", false, 0.015);
  if (sackStmt) advClauses.push(sackStmt);
  const neutralStmt = describeNeutralPassRate(neutralPass, league.off_neutral_pass_rate_s2d, 0.05);
  if (neutralStmt) advClauses.push(neutralStmt);

  const header = `${game.home_team} vs ${game.away_team}: logistic ${round3(probs.logistic * 100)}%, tree ${round3(probs.tree * 100)}%, BT ${round3(probs.bt * 100)}%, ANN ${round3(probs.ann * 100)}%, blended ${round3(probs.blended * 100)}%.`;
  const sections = [];
  if (diffClauses.length) sections.push(`Key differentials: ${diffClauses.join("; ")}.`);
  if (advClauses.length) sections.push(`Trend watch: ${advClauses.join(" ")}`);
  return `${header} ${sections.join(" ")}`.trim();
}

function buildTopDrivers({ logisticContribs, treeInfo, btContribs, annGrad }) {
  const drivers = [];
  logisticContribs
    .map((v) => ({ feature: humanizeFeature(v.feature), direction: v.value >= 0 ? "positive" : "negative", magnitude: Math.abs(v.value), source: "logit" }))
    .sort((a, b) => b.magnitude - a.magnitude)
    .slice(0, 3)
    .forEach((d) => drivers.push(d));
  if (treeInfo) {
    drivers.push({
      feature: `CART leaf ${treeInfo.path}`,
      direction: treeInfo.winrate >= 0.5 ? "positive" : "negative",
      magnitude: Math.abs(treeInfo.winrate - 0.5),
      source: "tree"
    });
  }
  btContribs
    .map((v) => ({ feature: humanizeFeature(v.feature), direction: v.value >= 0 ? "positive" : "negative", magnitude: Math.abs(v.value), source: "bt" }))
    .sort((a, b) => b.magnitude - a.magnitude)
    .slice(0, 2)
    .forEach((d) => drivers.push(d));
  annGrad
    .map((v) => ({ feature: humanizeFeature(v.feature), direction: v.value >= 0 ? "positive" : "negative", magnitude: Math.abs(v.value), source: "ann" }))
    .sort((a, b) => b.magnitude - a.magnitude)
    .slice(0, 2)
    .forEach((d) => drivers.push(d));
  return drivers;
}

function defaultWeights() {
  return { logistic: 0.25, tree: 0.25, bt: 0.25, ann: 0.25 };
}

function ensureArray(arr, len, fill = 0.5) {
  if (arr.length === len) return arr;
  const out = new Array(len).fill(fill);
  for (let i = 0; i < Math.min(len, arr.length); i++) out[i] = arr[i];
  return out;
}

const makeGameId = (row) =>
  `${row.season}-W${String(row.week).padStart(2, "0")}-${row.team}-${row.opponent}`;

const normalizeTeamCode = (value) => {
  if (!value) return null;
  const str = String(value).trim().toUpperCase();
  if (str.length < 2) return null;
  return /^[A-Z]{2,4}$/.test(str) ? str : null;
};

const parseGameIdTeams = (gameId) => {
  if (!gameId) return { home: null, away: null };
  const parts = String(gameId).split("-");
  if (parts.length >= 4) {
    return { home: parts[2], away: parts[3] };
  }
  return { home: null, away: null };
};

const resolveTeamCode = (primary, fallback, gameId, role) => {
  const normalizedPrimary = normalizeTeamCode(primary);
  if (normalizedPrimary) return normalizedPrimary;

  const normalizedFallback = normalizeTeamCode(fallback);
  if (normalizedFallback) {
    if (primary != null && String(primary).trim() !== "" && String(primary).trim().toUpperCase() !== normalizedFallback) {
      console.warn(
        `[train] Normalized ${role} team code for ${gameId} from "${String(primary).trim()}" to "${normalizedFallback}".`
      );
    }
    return normalizedFallback;
  }

  console.warn(`[train] Unable to resolve ${role} team code for ${gameId}; defaulting to "UNK".`);
  return "UNK";
};

const isRegularSeason = (value) => {
  if (value == null) return true;
  const str = String(value).trim().toUpperCase();
  return str === "" || str.startsWith("REG");
};

const scheduleGameId = (season, week, home, away) =>
  `${season}-W${String(week).padStart(2, "0")}-${home}-${away}`;

const parseScore = (value) => {
  if (value == null) return null;
  const str = String(value).trim();
  if (!str) return null;
  const num = Number(str);
  return Number.isFinite(num) ? num : null;
};

const scheduleScores = (game) => {
  const hs = parseScore(game.home_score ?? game.home_points ?? game.home_pts);
  const as = parseScore(game.away_score ?? game.away_points ?? game.away_pts);
  if (!Number.isFinite(hs) || !Number.isFinite(as)) return null;
  return { hs, as };
};

const metricBlock = (actuals, preds) => ({
  logloss: logLoss(actuals, preds),
  brier: brier(actuals, preds),
  auc: aucRoc(actuals, preds),
  accuracy: accuracy(actuals, preds),
  n: preds.length
});

function expandFeats(baseFeats, sampleRows){
  const extra = new Set();
  for(const r of sampleRows){
    for(const k of Object.keys(r)){
      if(k.startsWith('diff_')) extra.add(k);
      // If you also want raw home_/away_ advanced keys, uncomment:
      // if(k.startsWith('home_') || k.startsWith('away_')) extra.add(k);
    }
  }
  return Array.from(new Set([...baseFeats, ...Array.from(extra)]));
}

export async function runTraining({ season, week, data = {}, options = {} } = {}) {
  const resolvedSeason = Number(season ?? process.env.SEASON ?? new Date().getFullYear());
  let resolvedWeek = Number(week ?? process.env.WEEK ?? 6);
  if (!Number.isFinite(resolvedWeek)) resolvedWeek = 6;

  const availability = data.availability && typeof data.availability === "object"
    ? data.availability
    : {};
  const defaultSkipSeasonDB =
    resolvedSeason < NEXTGEN_DATA_MIN_SEASON || availability.nextGen === false;
  const skipSeasonDB =
    options.skipSeasonDB != null ? Boolean(options.skipSeasonDB) : defaultSkipSeasonDB;
  const DB = skipSeasonDB ? null : await getSeasonDB(resolvedSeason);

  const historicalFeatureRows = Array.isArray(options?.historical?.featureRows)
    ? options.historical.featureRows
    : [];
  const historicalBTRows = Array.isArray(options?.historical?.btRows)
    ? options.historical.btRows
    : [];

  const schedules = data.schedules ?? (await loadSchedules(resolvedSeason));
  const teamWeekly = data.teamWeekly ?? (await loadTeamWeekly(resolvedSeason));
  let teamGame;
  if (data.teamGame !== undefined) {
    teamGame = data.teamGame;
  } else {
    try {
      teamGame = await loadTeamGameAdvanced(resolvedSeason);
    } catch (e) {
      teamGame = [];
    }
  }
  let prevTeamWeekly;
  if (data.prevTeamWeekly !== undefined) {
    prevTeamWeekly = data.prevTeamWeekly;
  } else {
    const prevSeason = resolvedSeason - 1;
    if (prevSeason >= MIN_TRAIN_SEASON) {
      try {
        prevTeamWeekly = await loadTeamWeekly(prevSeason);
      } catch (e) {
        prevTeamWeekly = [];
      }
    } else {
      prevTeamWeekly = [];
    }
  }

  let pbpData;
  if (data.pbp !== undefined) {
    pbpData = data.pbp;
  } else {
    try {
      pbpData = await loadPBP(resolvedSeason);
    } catch (e) {
      pbpData = [];
    }
  }

  let playerWeekly;
  if (data.playerWeekly !== undefined) {
    playerWeekly = data.playerWeekly;
  } else {
    try {
      playerWeekly = await loadPlayerWeekly(resolvedSeason);
    } catch (e) {
      playerWeekly = [];
    }
  }

  let weatherRows;
  if (data.weather !== undefined) {
    weatherRows = data.weather;
  } else {
    try {
      weatherRows = await loadWeather(resolvedSeason);
    } catch (e) {
      weatherRows = [];
    }
  }

  const injuriesEnabled =
    availability.injuries !== false && resolvedSeason >= INJURY_DATA_MIN_SEASON;
  let injuryRows;
  if (data.injuries !== undefined) {
    injuryRows = injuriesEnabled ? data.injuries : [];
  } else if (!injuriesEnabled) {
    injuryRows = [];
  } else {
    try {
      injuryRows = await loadInjuries(resolvedSeason);
    } catch (e) {
      injuryRows = [];
    }
  }

  const featureRows = buildFeatures({
    teamWeekly,
    teamGame,
    schedules,
    season: resolvedSeason,
    prevTeamWeekly,
    pbp: pbpData,
    playerWeekly,
    weather: weatherRows,
    injuries: injuryRows
  });
  const btRows = buildBTFeatures({
    teamWeekly,
    teamGame,
    schedules,
    season: resolvedSeason,
    prevTeamWeekly,
    injuries: injuryRows
  });

  // --- Enrich feature rows with PFR advanced weekly differentials ---
  if (DB) {
    for (const r of featureRows) {
      // r.team is home team for home=1 rows in your pipeline
      if (r.home === 1) {
        attachAdvWeeklyDiff(DB, r, r.week, r.team, r.opponent);
      } else {
        // away rows exist in featureRows too; safe to enrich anyway:
        attachAdvWeeklyDiff(DB, r, r.week, r.opponent, r.team);
      }
    }
  }

  // Determine the final FEATS list (union of base + discovered diff_*):
  const FEATS_ENR = expandFeats(FEATS_BASE, featureRows.concat(historicalFeatureRows));

  const warmStart = await loadLogisticWarmStart({ season: resolvedSeason, week: resolvedWeek, features: FEATS_ENR });
  if (warmStart?.meta) {
    const { season: srcSeason, week: srcWeek, matchedFeatures, totalFeatures } = warmStart.meta;
    const paddedWeek = String(srcWeek).padStart(2, "0");
    console.log(
      `[train] Warm-starting logistic regression from season ${srcSeason} week ${paddedWeek} (${matchedFeatures}/${totalFeatures} features aligned).`
    );
  }

  const btTrainRowsRaw = btRows.filter(
    (r) => r.season === resolvedSeason && r.week < resolvedWeek && (r.label_win === 0 || r.label_win === 1)
  );
  const historicalBtTrainRows = historicalBTRows.filter((r) => r.label_win === 0 || r.label_win === 1);
  const btTestRowsRaw = btRows.filter((r) => r.season === resolvedSeason && r.week === resolvedWeek);

  const btTrainMap = new Map(btTrainRowsRaw.map((r) => [r.game_id, r]));
  const btTestMap = new Map(btTestRowsRaw.map((r) => [r.game_id, r]));

  const historicalBtTrainMap = new Map(historicalBtTrainRows.map((r) => [r.game_id, r]));

  const trainRowsRaw = featureRows.filter(
    (r) => r.season === resolvedSeason && r.week < resolvedWeek && r.home === 1 && (r.win === 0 || r.win === 1)
  );
  const historicalTrainRowsRaw = historicalFeatureRows.filter(
    (r) => r.home === 1 && (r.win === 0 || r.win === 1)
  );
  const testRowsRaw = featureRows.filter(
    (r) => r.season === resolvedSeason && r.week === resolvedWeek && r.home === 1
  );

  const historicalTrainGames = historicalTrainRowsRaw
    .map((row) => ({ row, bt: historicalBtTrainMap.get(makeGameId(row)) }))
    .filter((g) => g.bt);

  const currentTrainGames = trainRowsRaw
    .map((row) => ({ row, bt: btTrainMap.get(makeGameId(row)) }))
    .filter((g) => g.bt);
  const testGames = testRowsRaw
    .map((row) => ({ row, bt: btTestMap.get(makeGameId(row)) }))
    .filter((g) => g.bt);

  const mergedTrainGames = historicalTrainGames.concat(currentTrainGames);
  mergedTrainGames.sort((a, b) => {
    if (a.row.season === b.row.season) return a.row.week - b.row.week;
    return a.row.season - b.row.season;
  });

  const trainRows = mergedTrainGames.map((g) => g.row);
  const btTrainRows = mergedTrainGames.map((g) => g.bt);
  const testRows = testGames.map((g) => g.row);
  const btTestRows = testGames.map((g) => g.bt);

  const featureHash = computeFeatureHash(FEATS_ENR, {
    trainCount: trainRowsRaw.length + historicalTrainRowsRaw.length,
    testCount: testRowsRaw.length
  });
  const retrainRequired = await shouldRetrain({
    season: resolvedSeason,
    week: resolvedWeek,
    featureHash
  });
  if (!retrainRequired) {
    return {
      season: resolvedSeason,
      week: resolvedWeek,
      featureHash,
      schedules,
      skipped: true
    };
  }

  const leagueMeans = computeLeagueMeans(trainRows);

  const labels = trainRows.map((r) => Number(r.win));
  const weeksSeen = new Set(trainRows.map((r) => r.week)).size;
  const trainMatrix = matrixFromRows(trainRows, FEATS_ENR);
  const scaler = fitScaler(trainMatrix.length ? trainMatrix : [new Array(FEATS_ENR.length).fill(0)]);
  const trainStd = applyScaler(trainMatrix, scaler);

  const nTrain = trainRows.length;
  let folds = [];
  let oofLogit = [];
  let oofTree = [];
  if (nTrain >= 2) {
    const baseK = Math.min(5, Math.max(2, Math.floor(nTrain / 6)));
    const k = Math.min(baseK, ANN_CONFIG.kfold ?? baseK);
    folds = kfoldIndices(nTrain, k);
    oofLogit = new Array(nTrain).fill(0.5);
    oofTree = new Array(nTrain).fill(0.5);
    for (const valIdx of folds) {
      const trainIdx = new Set(Array.from({ length: nTrain }, (_, i) => i).filter((i) => !valIdx.includes(i)));
      const Xtr = [];
      const ytr = [];
      const Xva = [];
      const iva = [];
      for (let i = 0; i < nTrain; i++) {
        if (trainIdx.has(i)) {
          Xtr.push(trainMatrix[i]);
          ytr.push(labels[i]);
        } else {
          Xva.push(trainMatrix[i]);
          iva.push(i);
        }
      }
      const scalerFold = fitScaler(Xtr.length ? Xtr : [new Array(FEATS_ENR.length).fill(0)]);
      const XtrS = applyScaler(Xtr, scalerFold);
      const XvaS = applyScaler(Xva, scalerFold);
      const logitModel = trainLogisticGD(XtrS, ytr, {
        steps: FAST_MODE ? 900 : 2500,
        lr: FAST_MODE ? 3e-3 : 4e-3,
        l2: 2e-4,
        featureLength: FEATS_ENR.length,
        init: warmStart ? { w: warmStart.w, b: warmStart.b } : undefined
      });
      const params = chooseTreeParams(XtrS.length);
      const cart = new CART({ maxDepth: params.depth, minNumSamples: params.minSamples, gainFunction: "gini" });
      if (XtrS.length) cart.train(XtrS, ytr);
      const leafStats = buildLeafFreq(cart, XtrS, ytr, laplaceAlpha(XtrS.length));
      const pLog = predictLogit(XvaS, logitModel);
      const pTree = predictTree(cart, leafStats, XvaS);
      for (let j = 0; j < iva.length; j++) {
        oofLogit[iva[j]] = safeProb(pLog[j]);
        oofTree[iva[j]] = safeProb(pTree[j]);
      }
    }
  } else {
    oofLogit = ensureArray([], nTrain, 0.5);
    oofTree = ensureArray([], nTrain, 0.5);
  }

  const modelParamsFile = loadModelParamsFile();
  const annEpochFallback =
    options.annMaxEpochs ?? modelParamsFile?.ann?.maxEpochs ?? Number(process.env.ANN_MAX_EPOCHS ?? 250);
  const annTuning = CI_FAST
    ? null
    : await tuneAnnHyperparams(trainStd, labels, folds, {
        annSeeds: options.annCvSeeds ?? options.annSeeds,
        annBatchSize: modelParamsFile?.ann?.batchSize ?? 32,
        annL2: options.annL2,
        annArchitecture: options.annArchitecture
      });
  const tunedAnnEpochs = annTuning?.epochs ?? annEpochFallback;
  const tunedAnnDropout =
    annTuning?.dropout ?? options.annDropout ?? modelParamsFile?.ann?.dropout ?? 0.3;

  const annMaxEpochs = Math.min(tunedAnnEpochs, ANN_CONFIG.maxEpochs ?? tunedAnnEpochs);
  const annSeedsConfigured = options.annSeeds ?? ANN_CONFIG.seeds ?? 5;
  const annSeeds = CI_FAST ? ANN_CONFIG.seeds : annSeedsConfigured;
  const annCvSeeds = CI_FAST
    ? ANN_CONFIG.cvSeeds
    : Math.max(ANN_CONFIG.cvSeeds ?? 3, Math.min(annSeeds, options.annCvSeeds ?? ANN_CONFIG.cvSeeds ?? 3));
  const annPatience = ANN_CONFIG.patience ?? (CI_FAST ? 3 : 10);
  const annFullPatience = CI_FAST
    ? ANN_CONFIG.patience
    : Math.max(ANN_CONFIG.patience ?? 10, 12);
  const annBatchSize = options.annBatchSize ?? modelParamsFile?.ann?.batchSize ?? 32;
  const annL2 = options.annL2 ?? 1e-4;

  const btStepsConfigured = Number(
    process.env.BT_GD_STEPS ?? modelParamsFile?.bt?.gd?.steps ?? 2000
  );
  const btStepsBase = CI_FAST
    ? Math.min(btStepsConfigured, Number(process.env.CI_FAST_BT_STEPS ?? 1200))
    : btStepsConfigured;
  const btTuning = await tuneBTHyperparams(btTrainRows, folds, btStepsBase);
  const tunedBtLr = btTuning?.lr ?? options.btLearningRate ?? modelParamsFile?.bt?.gd?.learningRate ?? 5e-3;
  const tunedBtL2 = btTuning?.l2 ?? options.btL2 ?? modelParamsFile?.bt?.gd?.l2 ?? 1e-4;

  // --- BEGIN: robust ANN OOF ---
  const annOOF = new Array(nTrain).fill(0.5);

  if (nTrain >= 2) {
    const foldSets = folds.length ? folds : [Array.from({ length: nTrain }, (_, i) => i)];
    for (const valIdx of foldSets) {
      const trainIdx = new Set(Array.from({ length: nTrain }, (_, i) => i).filter((i) => !valIdx.includes(i)));
      const Xtr = [], ytr = [], Xva = [], iva = [];
      for (let i = 0; i < nTrain; i++) {
        if (trainIdx.has(i)) { Xtr.push(trainMatrix[i]); ytr.push(labels[i]); }
        else { Xva.push(trainMatrix[i]); iva.push(i); }
      }
      // per-fold scaler
      const scalerFold = fitScaler(Xtr.length ? Xtr : [new Array(FEATS_ENR.length).fill(0)]);
      const XtrS = applyScaler(Xtr, scalerFold);
      const XvaS = applyScaler(Xva, scalerFold);
      // train a small committee for OOF
      const annModel = trainANNCommittee(XtrS, ytr, {
        seeds: annCvSeeds,
        maxEpochs: Math.min(annMaxEpochs, options.annCvMaxEpochs ?? annMaxEpochs),
        lr: 1e-3,
        patience: annPatience,
        dropout: tunedAnnDropout,
        batchSize: annBatchSize,
        l2: annL2,
        timeLimitMs: CI_FAST ? 12000 : options.annCvTimeLimit ?? 25000,
        architecture: options.annArchitecture
      });
      const preds = predictANNCommittee(annModel, XvaS);
      for (let j = 0; j < iva.length; j++) annOOF[iva[j]] = safeProb(preds[j]);
    }
  }
  // --- END: robust ANN OOF ---

  const btOOF = new Array(nTrain).fill(0.5);
  if (btTrainRows.length && nTrain) {
    const foldSets = folds.length ? folds : [Array.from({ length: nTrain }, (_, i) => i)];
    for (const valIdx of foldSets) {
      const trainIdx = new Set(Array.from({ length: nTrain }, (_, i) => i).filter((i) => !valIdx.includes(i)));
      const btTr = [];
      const btVa = [];
      const iva = [];
      for (let i = 0; i < nTrain; i++) {
        if (trainIdx.has(i)) btTr.push(btTrainRows[i]);
        else {
          btVa.push(btTrainRows[i]);
          iva.push(i);
        }
      }
      const model = trainBTModel(btTr, { steps: btStepsBase, lr: tunedBtLr, l2: tunedBtL2 });
      const preds = predictBTDeterministic(model, btVa);
      for (let j = 0; j < iva.length; j++) btOOF[iva[j]] = safeProb(preds[j]?.prob);
    }
  }

  const weightStep = options.weightStep ?? ANN_CONFIG.weightStep ?? 0.05;
  const weightsGrid = enumerateWeights(weightStep);
  const metrics = [];
  const gridTopLimit = Number.isFinite(ANN_CONFIG.gridTopN)
    ? Math.max(1, ANN_CONFIG.gridTopN)
    : Number.POSITIVE_INFINITY;
  for (const w of weightsGrid) {
    const wLog = toFiniteNumber(w.logistic, 0);
    const wTree = toFiniteNumber(w.tree, 0);
    const wBt = toFiniteNumber(w.bt, 0);
    const wAnn = toFiniteNumber(w.ann, 0);
    const blend = labels
      .map(
        (_, i) =>
          wLog * safeProb(oofLogit[i]) +
          wTree * safeProb(oofTree[i]) +
          wBt * safeProb(btOOF[i]) +
          wAnn * safeProb(annOOF[i])
      )
      .map(safeProb);
    const entry = { weights: w, loss: logLoss(labels, blend) ?? Infinity };
    if (gridTopLimit !== Number.POSITIVE_INFINITY) {
      metrics.push(entry);
      metrics.sort((a, b) => a.loss - b.loss);
      if (metrics.length > gridTopLimit) metrics.length = gridTopLimit;
    } else {
      metrics.push(entry);
    }
  }
  if (gridTopLimit === Number.POSITIVE_INFINITY) metrics.sort((a, b) => a.loss - b.loss);
  const bestWeights = metrics[0]?.weights ?? defaultWeights();
  const clampedWeights = clampWeights(bestWeights, weeksSeen || 1);
  const oofBlendRaw = labels.map((_, i) =>
    toFiniteNumber(clampedWeights.logistic, 0) * safeProb(oofLogit[i]) +
    toFiniteNumber(clampedWeights.tree, 0) * safeProb(oofTree[i]) +
    toFiniteNumber(clampedWeights.bt, 0) * safeProb(btOOF[i]) +
    toFiniteNumber(clampedWeights.ann, 0) * safeProb(annOOF[i])
  );
  const oofBlend = oofBlendRaw.map(safeProb);
  const calibration = await resolveCalibration({
    probs: oofBlend,
    labels,
    season: resolvedSeason,
    week: resolvedWeek
  });
  const oofBlendCal = oofBlend.map((p) => safeProb(calibration.apply(p)));

  const logitModelFull = trainLogisticGD(trainStd, labels, {
    steps: FAST_MODE ? 1400 : 3500,
    lr: FAST_MODE ? 3e-3 : 4e-3,
    l2: 2e-4,
    featureLength: FEATS_ENR.length,
    init: warmStart ? { w: warmStart.w, b: warmStart.b } : undefined
  });
  const treeParams = chooseTreeParams(trainStd.length);
  const cartFull = new CART({ maxDepth: treeParams.depth, minNumSamples: treeParams.minSamples, gainFunction: "gini" });
  if (trainStd.length) cartFull.train(trainStd, labels);
  const leafStatsFull = buildLeafFreq(cartFull, trainStd, labels, laplaceAlpha(trainStd.length));
  // --- BEGIN: robust ANN full fit ---
  const annModelFull = trainANNCommittee(trainStd, labels, {
    seeds: annSeeds,
    maxEpochs: annMaxEpochs,
    lr: 1e-3,
    patience: annFullPatience,
    dropout: tunedAnnDropout,
    batchSize: annBatchSize,
    l2: annL2,
    timeLimitMs: CI_FAST ? 20000 : options.annTimeLimit ?? 70000,
    architecture: options.annArchitecture
  });
  // --- END: robust ANN full fit ---
  const btModelFull = trainBTModel(btTrainRows, {
    steps: btStepsBase,
    lr: tunedBtLr,
    l2: tunedBtL2
  });

  const testMatrix = matrixFromRows(testRows, FEATS_ENR);
  const testStd = applyScaler(testMatrix, scaler);
  const logitTest = predictLogit(testStd, logitModelFull).map(safeProb);
  const treeTest = predictTree(cartFull, leafStatsFull, testStd).map(safeProb);
  const annTest = predictANNCommittee(annModelFull, testStd).map(safeProb);
  const btBootstrap = options.btBootstrapSamples ?? Number(process.env.BT_B ?? 1000);
  const btPreds = predictBT({
    model: btModelFull,
    rows: btTestRows,
    historyRows: btTrainRows,
    bootstrap: btBootstrap,
    block: options.btBlockSize ?? 5,
    seed: options.btSeed ?? 17
  });
  const btMapPred = new Map(btPreds.map((p) => [p.game_id, p]));

  const predictions = [];
  for (let i = 0; i < testRows.length; i++) {
    const row = testRows[i];
    const btRow = btTestRows[i];
    const btInfo = btMapPred.get(btRow.game_id) || { prob: 0.5, ci90: [0.25, 0.75], features: btRow.features };
    const probs = {
      logistic: safeProb(logitTest[i]),
      tree: safeProb(treeTest[i]),
      bt: safeProb(btInfo.prob),
      ann: safeProb(annTest[i])
    };
    const weightLogistic = toFiniteNumber(clampedWeights.logistic, 0);
    const weightTree = toFiniteNumber(clampedWeights.tree, 0);
    const weightBt = toFiniteNumber(clampedWeights.bt, 0);
    const weightAnn = toFiniteNumber(clampedWeights.ann, 0);
    const preBlendRaw =
      weightLogistic * probs.logistic +
      weightTree * probs.tree +
      weightBt * probs.bt +
      weightAnn * probs.ann;
    const preBlend = safeProb(preBlendRaw);
    const blended = safeProb(calibration.apply(preBlend));
    probs.blended = blended;

    const contribLogit = logitModelFull.w.map((w, idx) => ({
      feature: FEATS_ENR[idx],
      value: (w || 0) * (testStd[i]?.[idx] ?? 0)
    }));
    const path = leafPath(leafStatsFull.root, testStd[i] || []);
    const leafRec = leafStatsFull.freq.get(path);
    const leafWin = leafRec
      ? (leafRec.n1 + leafStatsFull.alpha) / (leafRec.n0 + leafRec.n1 + 2 * leafStatsFull.alpha)
      : 0.5;
    const btStd = applyScaler([
      BT_FEATURES.map((k) => Number(btInfo.features?.[k] ?? 0))
    ], btModelFull.scaler)[0] || [];
    const contribBT = btModelFull.w.map((w, idx) => ({ feature: BT_FEATURES[idx], value: (w || 0) * (btStd[idx] ?? 0) }));
    const gradAnn = gradientANNCommittee(annModelFull, testStd[i] || []);
    const contribAnn = gradAnn.map((g, idx) => ({ feature: FEATS_ENR[idx], value: g }));
    const drivers = buildTopDrivers({
      logisticContribs: contribLogit,
      treeInfo: { path, winrate: leafWin },
      btContribs: contribBT,
      annGrad: contribAnn
    });

    const { home: gidHome, away: gidAway } = parseGameIdTeams(btRow.game_id);
    const homeTeam = resolveTeamCode(row.team, gidHome, btRow.game_id, "home");
    const awayTeam = resolveTeamCode(row.opponent, gidAway, btRow.game_id, "away");

    predictions.push({
      game_id: btRow.game_id,
      home_team: homeTeam,
      away_team: awayTeam,
      season: row.season,
      week: row.week,
      forecast: round3(blended),
      probs: {
        logistic: round3(probs.logistic),
        tree: round3(probs.tree),
        bt: round3(probs.bt),
        ann: round3(probs.ann),
        blended: round3(blended)
      },
      blend_weights: {
        logistic: round3(clampedWeights.logistic, 0),
        tree: round3(clampedWeights.tree, 0),
        bt: round3(clampedWeights.bt, 0),
        ann: round3(clampedWeights.ann, 0)
      },
      calibration: {
        pre: round3(preBlend),
        post: round3(blended)
      },
      ci: {
        bt90: btInfo.ci90?.map((v) => round3(v)) ?? [0.25, 0.75]
      },
      natural_language: buildNarrative(
        { home_team: homeTeam, away_team: awayTeam },
        probs,
        btRow.features,
        row,
        leagueMeans
      ),
      top_drivers: drivers,
      actual: btRow.label_win
    });
  }

  const metricsSummary = {
    logistic: {
      logloss: logLoss(labels, oofLogit),
      brier: brier(labels, oofLogit),
      auc: aucRoc(labels, oofLogit),
      accuracy: accuracy(labels, oofLogit)
    },
    tree: {
      logloss: logLoss(labels, oofTree),
      brier: brier(labels, oofTree),
      auc: aucRoc(labels, oofTree),
      accuracy: accuracy(labels, oofTree)
    },
    bt: {
      logloss: logLoss(labels, btOOF),
      brier: brier(labels, btOOF),
      auc: aucRoc(labels, btOOF),
      accuracy: accuracy(labels, btOOF)
    },
    ann: {
      logloss: logLoss(labels, annOOF),
      brier: brier(labels, annOOF),
      auc: aucRoc(labels, annOOF),
      accuracy: accuracy(labels, annOOF)
    },
    ensemble: {
      logloss: logLoss(labels, oofBlendCal),
      brier: brier(labels, oofBlendCal),
      auc: aucRoc(labels, oofBlendCal),
      accuracy: accuracy(labels, oofBlendCal)
    }
  };

  const diagnostics = {
    season: resolvedSeason,
    week: resolvedWeek,
    metrics: metricsSummary,
    blend_weights: clampedWeights,
    calibration_beta: calibration.meta?.beta ?? 0,
    calibration_meta: calibration.meta,
    calibration_hash: hashCalibrationMeta(calibration.meta),
    calibration_bins: calibrationBins(labels, oofBlendCal),
    n_train_rows: nTrain,
    weeks_seen: weeksSeen,
    training_weeks: [...new Set(trainRows.map((r) => r.week))].sort((a, b) => a - b)
  };

  diagnostics.ann_details = {
    committee_size: annModelFull?.models?.length ?? null,
    seeds: annModelFull?.seeds ?? null
  };
  diagnostics.oof_variance = {
    ann: (function () {
      if (!nTrain) return null;
      const m = annOOF.reduce((s, v) => s + v, 0) / Math.max(1, annOOF.length);
      const v = annOOF.reduce((s, v) => s + (v - m) * (v - m), 0) / Math.max(1, annOOF.length);
      return { mean: m, var: v };
    })()
  };
  diagnostics.hyperparams = {
    ann: { epochs: annMaxEpochs, dropout: tunedAnnDropout },
    bt: { learningRate: tunedBtLr, l2: tunedBtL2, steps: btStepsBase }
  };

  const trainLogitFull = predictLogit(trainStd, logitModelFull).map(safeProb);
  const trainTreeFull = predictTree(cartFull, leafStatsFull, trainStd).map(safeProb);
  const trainAnnFull = predictANNCommittee(annModelFull, trainStd).map(safeProb);
  const trainBtFull = btTrainRows.length
    ? predictBTDeterministic(btModelFull, btTrainRows).map((p) => safeProb(p?.prob))
    : new Array(labels.length).fill(0.5);
  const weightLogistic = toFiniteNumber(clampedWeights.logistic, 0);
  const weightTree = toFiniteNumber(clampedWeights.tree, 0);
  const weightBt = toFiniteNumber(clampedWeights.bt, 0);
  const weightAnn = toFiniteNumber(clampedWeights.ann, 0);
  const trainBlendRawFull = labels.map(
    (_, i) =>
      weightLogistic * trainLogitFull[i] +
      weightTree * trainTreeFull[i] +
      weightBt * trainBtFull[i] +
      weightAnn * trainAnnFull[i]
  );
  const trainBlendFull = trainBlendRawFull
    .map(safeProb)
    .map((p) => safeProb(calibration.apply(p)));
  const latestTrainWeek = Math.max(0, ...trainRows.map((r) => Number(r.week) || 0));
  const errorIndices = [];
  for (let i = 0; i < trainRows.length; i++) {
    if (trainRows[i].week !== latestTrainWeek) continue;
    const actual = labels[i];
    if (actual !== 0 && actual !== 1) continue;
    const pred = trainBlendFull[i] ?? 0.5;
    const cls = pred >= 0.5 ? 1 : 0;
    if (cls !== actual) errorIndices.push(i);
  }
  if (errorIndices.length) {
    const agg = new Array(FEATS_ENR.length).fill(0);
    for (const idx of errorIndices) {
      const row = trainStd[idx] || [];
      for (let j = 0; j < FEATS_ENR.length; j++) {
        const contrib = Math.abs((logitModelFull.w[j] || 0) * (row[j] ?? 0));
        if (Number.isFinite(contrib)) agg[j] += contrib;
      }
    }
    const top = agg
      .map((score, idx) => ({ feature: FEATS_ENR[idx], score }))
      .filter((item) => item.score > 0)
      .sort((a, b) => b.score - a.score)
      .slice(0, 3)
      .map((item) => humanizeFeature(item.feature));
    if (top.length) {
      diagnostics.error_notes = `Top features associated with errors this week were ${top.join(", ")}.`;
    }
  } else if (latestTrainWeek) {
    diagnostics.error_notes = "No standout feature-level errors detected for the latest completed week.";
  }

  const pca = computePCA(trainStd, FEATS_ENR);

  const featureStart = FEATS_ENR.indexOf("off_epa_per_play_s2d");
  const appendedFeatures = featureStart >= 0 ? FEATS_ENR.slice(featureStart) : [];

  const modelSummary = {
    season: resolvedSeason,
    week: resolvedWeek,
    generated_at: new Date().toISOString(),
    feature_hash: featureHash,
    logistic: {
      weights: logitModelFull.w,
      bias: logitModelFull.b,
      scaler,
      features: FEATS_ENR
    },
    decision_tree: {
      params: treeParams,
      alpha: leafStatsFull.alpha
    },
    bt: {
      coefficients: btModelFull.w,
      intercept: btModelFull.b,
      scaler: btModelFull.scaler,
      features: BT_FEATURES,
      hyperparams: {
        steps: btStepsBase,
        learningRate: tunedBtLr,
        l2: tunedBtL2
      }
    },
    ann: {
      seeds: annModelFull.seeds,
      architecture: annModelFull.architecture,
      committee_size: annModelFull.models.length,
      max_epochs: annMaxEpochs,
      dropout: tunedAnnDropout
    },
    ensemble: {
      weights: clampedWeights,
      calibration: calibration.meta,
      calibration_beta: calibration.meta?.beta ?? 0,
      calibration_hash: hashCalibrationMeta(calibration.meta),
      oof_variance: diagnostics.oof_variance
    },
    pca,
    feature_enrichment: {
      appended_features: appendedFeatures,
      pbp_rows: Array.isArray(pbpData) ? pbpData.length : 0,
      player_weekly_rows: Array.isArray(playerWeekly) ? playerWeekly.length : 0
    }
  };

  const btDebug = btTestRows.map((row) => ({
    game_id: row.game_id,
    season: row.season,
    week: row.week,
    home_team: row.home_team,
    away_team: row.away_team,
    features: row.features,
    home_context: row.home_context,
    away_context: row.away_context
  }));

  const featureStats = {
    features: Array.isArray(FEATS_ENR) ? [...FEATS_ENR] : [],
    mean: Array.isArray(scaler?.mu) ? [...scaler.mu] : [],
    std: Array.isArray(scaler?.sd) ? [...scaler.sd] : [],
    train_rows: trainRows.length,
    historical_rows: historicalTrainRowsRaw.length
  };

  const trainingMetadata = {
    featureStats,
    historical: {
      seasons: Array.isArray(options?.historical?.seasons) ? options.historical.seasons : [],
      rowCount: historicalTrainRowsRaw.length
    }
  };

  return {
    season: resolvedSeason,
    week: resolvedWeek,
    predictions,
    modelSummary,
    diagnostics,
    btDebug,
    schedules,
    featureHash,
    trainingMetadata
  };
}

export async function writeArtifacts(result) {
  const stamp = `${result.season}_W${String(result.week).padStart(2, "0")}`;
  await ensureArtifactsDir();
  validateArtifact("predictions", result.predictions);
  await fsp.writeFile(
    path.join(ART_DIR, `predictions_${stamp}.json`),
    JSON.stringify(result.predictions, null, JSON_SPACE)
  );
  // 1) Build & write context pack
  const skipContext = process.env.TRAINER_SMOKE_TEST === "1";
  const context = Array.isArray(result.context)
    ? result.context
    : skipContext
      ? []
      : await buildContextForWeek(result.season, result.week);
  await fs.promises.writeFile(
    path.join(ART_DIR, `context_${result.season}_W${String(result.week).padStart(2, "0")}.json`),
    JSON.stringify(context, null, JSON_SPACE)
  );

  // 2) Compute & write explanation scorecards
  calibrateThresholds();
  await writeExplainArtifact({
    season: result.season,
    week: result.week,
    predictions: Array.isArray(result.predictions)
      ? result.predictions
      : result.predictions?.games || result.predictions,
    context
  });
  const modelSummaryPayload = {
    ...(result.modelSummary ?? {}),
    generated_at: result.modelSummary?.generated_at ?? new Date().toISOString()
  };
  validateArtifact("model", modelSummaryPayload);
  await fsp.writeFile(
    path.join(ART_DIR, `model_${stamp}.json`),
    JSON.stringify(modelSummaryPayload, null, JSON_SPACE)
  );
  const diagnosticsPayload = {
    ...result.diagnostics,
    training_metadata: result.trainingMetadata ?? null
  };
  validateArtifact("diagnostics", diagnosticsPayload);
  await fsp.writeFile(
    path.join(ART_DIR, `diagnostics_${stamp}.json`),
    JSON.stringify(diagnosticsPayload, null, JSON_SPACE)
  );
  validateArtifact("bt_features", result.btDebug);
  await fsp.writeFile(
    path.join(ART_DIR, `bt_features_${stamp}.json`),
    JSON.stringify(result.btDebug, null, JSON_SPACE)
  );
}

export async function updateHistoricalArtifacts({ season, schedules }) {
  await ensureArtifactsDir();
  if (!Array.isArray(schedules) || !schedules.length) return;
  const seasonGames = schedules.filter(
    (game) => Number(game.season) === Number(season) && isRegularSeason(game.season_type)
  );
  if (!seasonGames.length) return;

  const weeks = [...new Set(seasonGames.map((g) => Number(g.week)).filter(Number.isFinite))].sort(
    (a, b) => a - b
  );

  const aggregated = {
    actual: [],
    logistic: [],
    decision_tree: [],
    bt: [],
    ann: [],
    blended: []
  };
  const weeklySummaries = [];
  const weekMetadata = [];
  let latestCompletedWeek = 0;

  for (const week of weeks) {
    const games = seasonGames.filter((g) => Number(g.week) === week);
    if (!games.length) continue;

    const stamp = `${season}_W${String(week).padStart(2, "0")}`;
    const predictionFilename = `predictions_${stamp}.json`;
    const outcomesFilename = `outcomes_${stamp}.json`;
    const metricsFilename = `metrics_${stamp}.json`;
    const predictionPath = path.join(ART_DIR, predictionFilename);
    const outcomesPath = path.join(ART_DIR, outcomesFilename);
    const metricsPath = path.join(ART_DIR, metricsFilename);

    const metadataEntry = {
      week,
      stamp,
      scheduled_games: games.length,
      completed: false,
      status: "pending",
      predictions: {
        filename: predictionFilename,
        path: predictionPath,
        exists: existsSync(predictionPath)
      },
      outcomes: {
        filename: outcomesFilename,
        path: outcomesPath,
        exists: existsSync(outcomesPath)
      },
      metrics: {
        filename: metricsFilename,
        path: metricsPath,
        exists: existsSync(metricsPath)
      }
    };
    weekMetadata.push(metadataEntry);

    const allComplete = games.every((g) => scheduleScores(g));
    if (!allComplete) {
      metadataEntry.status = "awaiting_scores";
      continue;
    }
    if (!metadataEntry.predictions.exists) {
      metadataEntry.status = "missing_predictions";
      continue;
    }

    let preds;
    try {
      preds = JSON.parse(readFileSync(predictionPath, "utf8"));
    } catch (err) {
      metadataEntry.status = "invalid_predictions";
      continue;
    }
    if (!Array.isArray(preds) || !preds.length) {
      metadataEntry.status = "invalid_predictions";
      continue;
    }

    const actualMap = new Map();
    for (const game of games) {
      const home = normalizeTeamCode(game.home_team);
      const away = normalizeTeamCode(game.away_team);
      if (!home || !away) continue;
      const scores = scheduleScores(game);
      if (!scores) continue;
      if (scores.hs === scores.as) continue;
      const homeWin = scores.hs > scores.as ? 1 : 0;
      actualMap.set(scheduleGameId(season, week, home, away), {
        home_points: scores.hs,
        away_points: scores.as,
        home_win: homeWin
      });
    }

    const outcomes = [];
    const labels = [];
    const probBuckets = {
      logistic: [],
      decision_tree: [],
      bt: [],
      ann: [],
      blended: []
    };

    for (const pred of preds) {
      const actual = actualMap.get(pred.game_id);
      if (!actual) continue;
      const probs = pred.probs || {};
      const logistic = Number(probs.logistic ?? pred.forecast ?? 0.5);
      const tree = Number(probs.tree ?? probs.decision_tree ?? pred.forecast ?? 0.5);
      const bt = Number(probs.bt ?? pred.forecast ?? 0.5);
      const ann = Number(probs.ann ?? pred.forecast ?? 0.5);
      const blended = Number(probs.blended ?? pred.forecast ?? 0.5);
      labels.push(actual.home_win);
      probBuckets.logistic.push(logistic);
      probBuckets.decision_tree.push(tree);
      probBuckets.bt.push(bt);
      probBuckets.ann.push(ann);
      probBuckets.blended.push(blended);
      outcomes.push({
        game_id: pred.game_id,
        home_team: pred.home_team,
        away_team: pred.away_team,
        season: pred.season ?? season,
        week: pred.week ?? week,
        actual,
        predicted: {
          logistic,
          decision_tree: tree,
          bt,
          ann,
          blended
        }
      });
    }

    if (!outcomes.length) {
      metadataEntry.status = "no_evaluable_games";
      continue;
    }

    validateArtifact("outcomes", outcomes);
    await fsp.writeFile(outcomesPath, JSON.stringify(outcomes, null, JSON_SPACE));

    const perModel = {
      logistic: metricBlock(labels, probBuckets.logistic),
      decision_tree: metricBlock(labels, probBuckets.decision_tree),
      bt: metricBlock(labels, probBuckets.bt),
      ann: metricBlock(labels, probBuckets.ann),
      blended: metricBlock(labels, probBuckets.blended)
    };

    const metricsPayload = {
      season,
      week,
      per_model: perModel,
      calibration_bins: calibrationBins(labels, probBuckets.blended)
    };

    validateArtifact("metrics", metricsPayload);
    await fsp.writeFile(metricsPath, JSON.stringify(metricsPayload, null, JSON_SPACE));
    weeklySummaries.push(metricsPayload);
    latestCompletedWeek = Math.max(latestCompletedWeek, week);

    aggregated.actual.push(...labels);
    aggregated.logistic.push(...probBuckets.logistic);
    aggregated.decision_tree.push(...probBuckets.decision_tree);
    aggregated.bt.push(...probBuckets.bt);
    aggregated.ann.push(...probBuckets.ann);
    aggregated.blended.push(...probBuckets.blended);

    metadataEntry.completed = true;
    metadataEntry.status = "complete";
    metadataEntry.outcomes.exists = true;
    metadataEntry.metrics.exists = true;
    metadataEntry.games_evaluated = outcomes.length;
  }

  if (!latestCompletedWeek || !aggregated.actual.length) return;

  const cumulative = {
    logistic: metricBlock(aggregated.actual, aggregated.logistic),
    decision_tree: metricBlock(aggregated.actual, aggregated.decision_tree),
    bt: metricBlock(aggregated.actual, aggregated.bt),
    ann: metricBlock(aggregated.actual, aggregated.ann),
    blended: metricBlock(aggregated.actual, aggregated.blended)
  };

  const seasonMetrics = {
    season,
    week: 0,
    aggregation_scope: "season",
    latest_completed_week: latestCompletedWeek,
    per_model: cumulative,
    weeks: weeklySummaries.map((entry) => ({ week: entry.week, per_model: entry.per_model }))
  };

  validateArtifact("metrics", seasonMetrics);
  await fsp.writeFile(
    path.join(ART_DIR, `metrics_${season}.json`),
    JSON.stringify(seasonMetrics, null, JSON_SPACE)
  );

  const seasonIndex = {
    season,
    latest_completed_week: latestCompletedWeek,
    weeks: weekMetadata
  };

  validateArtifact("season_index", seasonIndex);
  await fsp.writeFile(
    path.join(ART_DIR, `season_index_${season}.json`),
    JSON.stringify(seasonIndex, null, JSON_SPACE)
  );

  const weeklyGameCounts = weeklySummaries.map((entry) => ({
    week: entry.week,
    games: entry.per_model?.blended?.n ?? entry.per_model?.logistic?.n ?? 0
  }));

  const seasonSummary = {
    season,
    latest_completed_week: latestCompletedWeek,
    completed_weeks: weeklySummaries.length,
    total_games: aggregated.actual.length,
    season_metrics: seasonMetrics,
    weekly_summaries: weeklySummaries,
    weekly_game_counts: weeklyGameCounts,
    week_metadata: weekMetadata
  };

  validateArtifact("season_summary", seasonSummary);
  await fsp.writeFile(
    path.join(ART_DIR, `season_summary_${season}.json`),
    JSON.stringify(seasonSummary, null, JSON_SPACE)
  );
}

async function loadSeasonData(season) {
  const limiter = createLimiter(DATA_FETCH_CONCURRENCY);
  const queueFetch = (factory, { fallback = [], onError } = {}) =>
    limiter(async () => {
      try {
        return await factory();
      } catch (err) {
        if (typeof onError === "function") {
          onError(err);
        }
        return typeof fallback === "function" ? fallback(err) : fallback;
      }
    });

  const schedulesPromise = queueFetch(() => loadSchedules(season), { fallback: [] });
  const teamWeeklyPromise = queueFetch(() => loadTeamWeekly(season), { fallback: [] });
  const teamGamePromise = queueFetch(() => loadTeamGameAdvanced(season), { fallback: [] });

  const prevSeason = season - 1;
  const prevTeamWeeklyPromise =
    prevSeason >= MIN_TRAIN_SEASON
      ? queueFetch(() => loadTeamWeekly(prevSeason), { fallback: [] })
      : Promise.resolve([]);

  const pbpPromise = queueFetch(() => loadPBP(season), { fallback: [] });
  const playerWeeklyPromise = queueFetch(() => loadPlayerWeekly(season), { fallback: [] });
  const rostersPromise = queueFetch(() => loadRostersWeekly(season), { fallback: [] });
  const depthChartsPromise = queueFetch(() => loadDepthCharts(season), { fallback: [] });
  const snapCountsPromise = queueFetch(() => loadSnapCounts(season), { fallback: [] });
  const participationPromise = queueFetch(() => loadParticipation(season), { fallback: [] });
  const weatherPromise = queueFetch(() => loadWeather(season), { fallback: [] });
  const pfrPromise = queueFetch(() => loadPFRAdvTeam(season), { fallback: [] });
  const qbrPromise = queueFetch(() => loadESPNQBR(season), { fallback: [] });
  const officialsPromise = queueFetch(() => loadOfficials(), { fallback: [] });

  let injuriesEnabled = season >= INJURY_DATA_MIN_SEASON;
  const injuriesPromise = injuriesEnabled
    ? queueFetch(() => loadInjuries(season), {
        fallback: [],
        onError: () => {
          injuriesEnabled = false;
        }
      })
    : Promise.resolve([]);

  let nextGenEnabled = season >= NEXTGEN_DATA_MIN_SEASON;
  const ngsPassingPromise = nextGenEnabled
    ? queueFetch(() => loadNextGenStats(season, "passing"), {
        fallback: [],
        onError: () => {
          nextGenEnabled = false;
        }
      })
    : Promise.resolve([]);
  const ngsRushingPromise = nextGenEnabled
    ? queueFetch(() => loadNextGenStats(season, "rushing"), {
        fallback: [],
        onError: () => {
          nextGenEnabled = false;
        }
      })
    : Promise.resolve([]);
  const ngsReceivingPromise = nextGenEnabled
    ? queueFetch(() => loadNextGenStats(season, "receiving"), {
        fallback: [],
        onError: () => {
          nextGenEnabled = false;
        }
      })
    : Promise.resolve([]);

  const [
    schedules,
    teamWeekly,
    teamGame,
    prevTeamWeekly,
    pbp,
    playerWeekly,
    rosters,
    depthCharts,
    injuries,
    snapCounts,
    participation,
    weatherRows,
    pfrAdv,
    qbr,
    officials,
    ngsPassing,
    ngsRushing,
    ngsReceiving
  ] = await Promise.all([
    schedulesPromise,
    teamWeeklyPromise,
    teamGamePromise,
    prevTeamWeeklyPromise,
    pbpPromise,
    playerWeeklyPromise,
    rostersPromise,
    depthChartsPromise,
    injuriesPromise,
    snapCountsPromise,
    participationPromise,
    weatherPromise,
    pfrPromise,
    qbrPromise,
    officialsPromise,
    ngsPassingPromise,
    ngsRushingPromise,
    ngsReceivingPromise
  ]);

  const availability = {
    injuries: injuriesEnabled && Array.isArray(injuries),
    nextGen: nextGenEnabled && Array.isArray(ngsPassing)
  };

  return {
    schedules,
    teamWeekly,
    teamGame,
    prevTeamWeekly,
    pbp,
    playerWeekly,
    rosters,
    depthCharts,
    injuries,
    snapCounts,
    pfrAdv,
    qbr,
    officials,
    participation,
    weather: weatherRows,
    nextGenStats: {
      passing: ngsPassing,
      rushing: ngsRushing,
      receiving: ngsReceiving
    },
    availability
  };
}

function loadSeasonDataCached(season) {
  return cachePromise(seasonDataCache, season, () => loadSeasonData(season));
}

async function buildHistoricalTrainingSet({ minSeason = MIN_SEASON, maxSeason } = {}) {
  const start = Number.isFinite(minSeason) ? Math.max(MIN_SEASON, Math.floor(minSeason)) : MIN_SEASON;
  const end = Number.isFinite(maxSeason) ? Math.floor(maxSeason) : start - 1;
  if (!Number.isFinite(end) || end < start) {
    return { featureRows: [], btRows: [], seasons: [] };
  }
  const featureRows = [];
  const btRows = [];
  const seasons = [];
  for (let season = start; season <= end; season += 1) {
    try {
      const shared = await loadSeasonDataCached(season);
      const featureSeason = buildFeatures({
        teamWeekly: shared.teamWeekly,
        teamGame: shared.teamGame,
        schedules: shared.schedules,
        season,
        prevTeamWeekly: shared.prevTeamWeekly,
        pbp: shared.pbp,
        playerWeekly: shared.playerWeekly,
        weather: shared.weather,
        injuries: shared.injuries
      });
      const btSeason = buildBTFeatures({
        teamWeekly: shared.teamWeekly,
        teamGame: shared.teamGame,
        schedules: shared.schedules,
        season,
        prevTeamWeekly: shared.prevTeamWeekly,
        injuries: shared.injuries
      });
      let db = null;
      try {
        db = await getSeasonDB(season);
      } catch (err) {
        db = null;
      }
      if (db) {
        for (const row of featureSeason) {
          if (row.home === 1) {
            attachAdvWeeklyDiff(db, row, row.week, row.team, row.opponent);
          } else {
            attachAdvWeeklyDiff(db, row, row.week, row.opponent, row.team);
          }
        }
      }
      featureRows.push(...featureSeason);
      btRows.push(...btSeason);
      seasons.push(season);
    } catch (err) {
      console.warn(`[train] Failed to build historical rows for season ${season}: ${err?.message ?? err}`);
    }
  }
  return { featureRows, btRows, seasons };
}

async function persistWeeklyFeatureStats({ season, week, featureStats, historicalSeasons }) {
  if (!featureStats) return null;
  const commonDir = artp("models", "common");
  await fsp.mkdir(commonDir, { recursive: true });
  const suffix = week === 1
    ? `${season - 1}`
    : `${season}_${String(Math.max(1, week - 1)).padStart(2, "0")}`;
  const targetPath = path.join(commonDir, `${FEATURE_STATS_PREFIX}${suffix}.json`);
  const payload = {
    version: 1,
    generated_at: new Date().toISOString(),
    season,
    week,
    trained_window: {
      start_season: MIN_SEASON,
      end_season: week === 1 ? season - 1 : season,
      through_week: week === 1 ? null : Math.max(1, week - 1)
    },
    historical_seasons: Array.isArray(historicalSeasons) ? historicalSeasons : [],
    features: featureStats.features,
    mean: featureStats.mean,
    std: featureStats.std,
    train_rows: featureStats.train_rows,
    historical_rows: featureStats.historical_rows
  };
  await fsp.writeFile(targetPath, JSON.stringify(payload, null, JSON_SPACE));
  const hash = crypto.createHash("sha256").update(JSON.stringify(payload)).digest("hex");
  return { path: targetPath, hash };
}

/**
 * Chunked training: process season batches sequentially to avoid CI timeouts.
 */
async function runWeeklyWorkflow({ season, week }) {
  if (!Number.isFinite(season) || !Number.isFinite(week)) {
    throw new Error("[train] Weekly workflow requires numeric season and week.");
  }

  const prevSeason = season - 1;
  const promoted = await promote({ prevSeason, nextSeason: season });
  if (week === 1 && !promoted) {
    throw new Error(`[train] Unable to promote final ensemble from season ${prevSeason}: promotion failed.`);
  }
  if (!promoted) {
    console.warn(`[train] Promotion skipped for season ${season}; continuing with existing seeds.`);
  } else {
    console.log(`[train] Promotion complete for season ${season} using finals from ${prevSeason}.`);
  }

  const historicalMax = Math.max(MIN_SEASON, season - 1);
  const compactHistory = process.env.TRAINER_SMOKE_TEST === "1";
  const historicalMin = compactHistory ? Math.max(MIN_SEASON, historicalMax) : MIN_SEASON;
  const historical = await buildHistoricalTrainingSet({ minSeason: historicalMin, maxSeason: historicalMax });

  const seasonData = await loadSeasonDataCached(season);
  if (compactHistory) {
    const trainingMetadata = {
      featureStats: {
        features: [...FEATS_BASE],
        mean: new Array(FEATS_BASE.length).fill(0),
        std: new Array(FEATS_BASE.length).fill(1),
        train_rows: 8,
        historical_rows: 8
      },
      historical: {
        seasons: [prevSeason],
        rowCount: 8
      }
    };
    const syntheticResult = {
      season,
      week,
      predictions: [],
      modelSummary: {
        season,
        week,
        ensemble: {
          weights: defaultWeights(),
          calibration: { type: "league_prior", source: "synthetic" },
          calibration_beta: 0,
          calibration_hash: hashCalibrationMeta({ type: "league_prior", source: "synthetic" }),
          oof_variance: null
        }
      },
      diagnostics: {
        season,
        week,
        metrics: {},
        blend_weights: defaultWeights(),
        calibration_beta: 0,
        calibration_bins: [],
        n_train_rows: 0,
        weeks_seen: 0,
        training_weeks: [],
        training_metadata: trainingMetadata
      },
      btDebug: [],
      schedules: seasonData.schedules ?? [],
      featureHash: `synthetic-${season}-${week}`,
      trainingMetadata
    };
    const statsRecordSynthetic = await persistWeeklyFeatureStats({
      season,
      week,
      featureStats: trainingMetadata.featureStats,
      historicalSeasons: trainingMetadata.historical.seasons
    });
    if (statsRecordSynthetic?.path) {
      console.log(`[train] Synthetic feature stats persisted to ${statsRecordSynthetic.path}`);
    }
    await writeArtifacts(syntheticResult);
    let stateSynthetic = loadTrainingState();
    const bootstrapSynthetic = stateSynthetic?.bootstraps?.[BOOTSTRAP_KEYS.MODEL] ?? null;
    const syntheticRevision = bootstrapSynthetic?.revision ?? bootstrapSynthetic?.seedRevision ?? null;
    stateSynthetic.weekly_seed = {
      season,
      seededFrom: prevSeason,
      seedRevision: syntheticRevision ?? null,
      featureStatsHash: statsRecordSynthetic?.hash ?? null,
      calibrationHash: syntheticResult.modelSummary?.ensemble?.calibration_hash ?? null
    };
    stateSynthetic = recordLatestRun(stateSynthetic, BOOTSTRAP_KEYS.MODEL, { season, week, weekly: true });
    saveTrainingState(stateSynthetic);
    return syntheticResult;
  }
  const trainingResult = await runTraining({
    season,
    week,
    data: seasonData,
    options: {
      historical: {
        featureRows: historical.featureRows,
        btRows: historical.btRows,
        seasons: historical.seasons
      }
    }
  });

  if (!trainingResult || trainingResult.skipped) {
    throw new Error(`[train] Weekly training failed to produce a model for season ${season} week ${week}.`);
  }

  const statsRecord = await persistWeeklyFeatureStats({
    season,
    week,
    featureStats: trainingResult.trainingMetadata?.featureStats ?? null,
    historicalSeasons: historical.seasons
  });
  if (statsRecord?.path) {
    console.log(`[train] Feature stats persisted to ${statsRecord.path}`);
  }

  await writeArtifacts(trainingResult);

  let state = loadTrainingState();
  const bootstrapRecord = state?.bootstraps?.[BOOTSTRAP_KEYS.MODEL] ?? null;
  const seedRevision = bootstrapRecord?.revision ?? bootstrapRecord?.seedRevision ?? null;
  const calibrationHash =
    trainingResult.modelSummary?.ensemble?.calibration_hash ??
    hashCalibrationMeta(trainingResult.modelSummary?.ensemble?.calibration ?? null);
  state.weekly_seed = {
    season,
    seededFrom: season - 1,
    seedRevision: seedRevision ?? null,
    featureStatsHash: statsRecord?.hash ?? state.weekly_seed?.featureStatsHash ?? null,
    calibrationHash: calibrationHash ?? state.weekly_seed?.calibrationHash ?? null
  };
  state = recordLatestRun(state, BOOTSTRAP_KEYS.MODEL, { season, week, weekly: true });
  saveTrainingState(state);

  return trainingResult;
}

async function main() {
  console.log('[train:main:ENTRY] ========== MAIN FUNCTION STARTED ==========');
  console.log('[train:main:ENTRY] process.argv:', process.argv);
  console.log('[train:main:ENTRY] BATCH_START:', process.env.BATCH_START, 'BATCH_END:', process.env.BATCH_END);
  console.log('[train:main:ENTRY] TRAINER_SMOKE_TEST:', process.env.TRAINER_SMOKE_TEST);
  await ensureArtifactsDir();
  await ensureChunkCacheDir();
  const targetSeason = Number(process.env.SEASON ?? new Date().getFullYear());
  let weekEnv = Number(process.env.WEEK ?? 6);
  if (!Number.isFinite(weekEnv) || weekEnv < 1) weekEnv = 1;
  const targetWeek = Math.max(1, Math.floor(weekEnv));
  const historicalUpperBound = Number.isFinite(targetSeason)
    ? Math.max(targetSeason - 1, MIN_SEASON)
    : null;

  let state = loadTrainingState();
  const refreshResult = ensureTrainingStateCurrent({ state, silent: true });
  state = refreshResult.state;
  if (refreshResult.refreshed) {
    console.log(
      `[train] Refreshed cached training_state metadata from artifacts (revision ${CURRENT_BOOTSTRAP_REVISION}).`
    );
  } else if (refreshResult.error) {
    console.warn(
      `[train] Unable to refresh cached training_state metadata from artifacts (${refreshResult.error.message ?? refreshResult.error}). Proceeding with trainer bootstrap.`
    );
  }

  const weeklySeason = Number.parseInt(process.env.SEASON ?? "", 10);
  const weeklyWeek = Number.parseInt(process.env.WEEK ?? "", 10);
  const weeklyMode = Number.isFinite(weeklySeason) && Number.isFinite(weeklyWeek);
  if (weeklyMode && !shouldRunHistoricalBootstrap(state, BOOTSTRAP_KEYS.MODEL)) {
    await runWeeklyWorkflow({ season: weeklySeason, week: weeklyWeek });
    touchStrictBatchStatusIfAny();
    return;
  }
  const lastModelRun = state?.latest_runs?.[BOOTSTRAP_KEYS.MODEL];
  const historicalOverride = shouldRewriteHistorical();
  const bootstrapRequired = shouldRunHistoricalBootstrap(state, BOOTSTRAP_KEYS.MODEL, {
    minSeason: MIN_SEASON,
    requiredThroughSeason: historicalUpperBound
  });
  const allowHistoricalRewrite = historicalOverride || bootstrapRequired;

  const previousSeason = Number.isFinite(targetSeason) ? targetSeason - 1 : null;
  const shouldPromoteSeed =
    Number.isFinite(targetSeason) &&
    Number.isFinite(previousSeason) &&
    targetWeek === 1 &&
    !historicalOverride;

  if (shouldPromoteSeed && !isStrictBatch()) {
    const hasModels = await modelsForSeasonExist(targetSeason);
    if (!hasModels) {
      const promoted = await promote({ prevSeason: previousSeason, nextSeason: targetSeason });
      if (!promoted) {
        throw new Error(
          `[train] Unable to promote final ensemble from season ${previousSeason}. Expected ${artp(
            "models",
            String(previousSeason),
            "final"
          )} to exist. Restore prior-season finals before running Week 1.`
        );
      }
      console.log(`[train] Promoted final ensemble from ${previousSeason} → ${targetSeason}/week-00.`);
      state = loadTrainingState();
    }
  }

  const strictBatch = Boolean(CLI_ARGS.strictBatch);
  const cliBatchStart = CLI_ARGS.start;
  const cliBatchEnd = CLI_ARGS.end;
  const explicitStart = normaliseSeason(process.env.BATCH_START ?? cliBatchStart);
  const explicitEnd = normaliseSeason(process.env.BATCH_END ?? cliBatchEnd);
  const explicitWindow =
    explicitStart !== null && explicitEnd !== null ? { start: explicitStart, end: explicitEnd } : null;

  let seasonsInScope = [targetSeason];
  if (bootstrapRequired || allowHistoricalRewrite) {
    const discoveredSeasons = await listDatasetSeasons("teamWeekly").catch(() => []);
    seasonsInScope = await resolveSeasonList({
      targetSeason,
      includeAll: true,
      sinceSeason: bootstrapRequired ? MIN_SEASON : MIN_TRAIN_SEASON,
      maxSeasons: Number.isFinite(MAX_TRAIN_SEASONS) ? MAX_TRAIN_SEASONS : null,
      availableSeasons: discoveredSeasons
    });
  }

  let uniqueSeasons = Array.from(
    new Set(
      seasonsInScope
        .map((season) => Number.parseInt(season, 10))
        .filter((season) => Number.isFinite(season))
    )
  ).sort((a, b) => a - b);
  if (isStrictBatch()) {
    uniqueSeasons = clampSeasonsToStrictBounds(uniqueSeasons);
  }

  let stateCoverage = Array.isArray(state?.bootstraps?.[BOOTSTRAP_KEYS.MODEL]?.seasons)
    ? state.bootstraps[BOOTSTRAP_KEYS.MODEL].seasons
    : [];
  stateCoverage = filterCoverageEntries(stateCoverage);

  if (explicitWindow) {
    if (isStrictBatch()) {
      uniqueSeasons = uniqueSeasons.filter(
        (season) => season >= explicitWindow.start && season <= explicitWindow.end
      );
    }
    const missingSeasons = seasonsInRangeMissing({
      coverage: stateCoverage,
      start: explicitWindow.start,
      end: explicitWindow.end
    });
    if (missingSeasons.length) {
      console.log(
        `[train] Explicit window ${explicitWindow.start}–${explicitWindow.end} not in training_state; bootstrapping raw season index and proceeding.`
      );
      const rawCoverage = await buildSeasonCoverageFromRaw({ seasons: missingSeasons });
      if (rawCoverage.length) {
        const merged = mergeSeasonCoverage(stateCoverage, rawCoverage);
        state = markBootstrapCompleted(state, BOOTSTRAP_KEYS.MODEL, {
          seasons: merged,
          bootstrap_source: "raw-bootstrap",
          chunks: state?.bootstraps?.[BOOTSTRAP_KEYS.MODEL]?.chunks
        });
        saveTrainingState(state);
        stateCoverage = filterCoverageEntries(merged);
      } else {
        throw new Error(
          `[train] Unable to derive raw coverage for explicit window ${explicitWindow.start}–${explicitWindow.end}. Ensure raw schedules/outcomes are available for the requested seasons.`
        );
      }
    }
    const coverageSeasons = stateCoverage
      .map((entry) => Number.parseInt(entry?.season, 10))
      .filter((season) => Number.isFinite(season));
    const coverageSet = new Set(uniqueSeasons);
    for (let season = explicitWindow.start; season <= explicitWindow.end; season += 1) {
      coverageSet.add(season);
    }
    for (const season of coverageSeasons) {
      if (season >= explicitWindow.start && season <= explicitWindow.end && !coverageSet.has(season)) {
        coverageSet.add(season);
      }
    }
    uniqueSeasons = Array.from(coverageSet).sort((a, b) => a - b);
  }

  const recordedChunks = Array.isArray(state?.bootstraps?.[BOOTSTRAP_KEYS.MODEL]?.chunks)
    ? state.bootstraps[BOOTSTRAP_KEYS.MODEL].chunks
    : [];
  let chunkResolution = { chunkSelection: null, explicit: false, autoCandidate: null };
  if ((bootstrapRequired || historicalOverride || explicitWindow) && uniqueSeasons.length) {
    chunkResolution = resolveHistoricalChunkSelection({
      uniqueSeasons,
      chunkSize: HISTORICAL_BATCH_SIZE,
      recordedChunks,
      explicitStart,
      explicitEnd,
      strictBatch,
      minSeason: MIN_SEASON,
      maxSeason: historicalUpperBound ?? Number.POSITIVE_INFINITY
    });
  }
  let chunkSelection = chunkResolution.chunkSelection;
  const explicitRangeRequested = Boolean(explicitWindow);
  if (!chunkSelection && explicitRangeRequested) {
    const { start: fallbackStart, end: fallbackEnd } = explicitWindow;
    if (Number.isFinite(fallbackStart) && Number.isFinite(fallbackEnd)) {
      const fallbackSeasons = expandSeasonsFromSelection({
        start: fallbackStart,
        end: fallbackEnd
      });
      chunkSelection = {
        start: fallbackStart,
        end: fallbackEnd,
        seasons: fallbackSeasons,
        source: "explicit"
      };
    }
  }
  if (explicitWindow) {
    if (!chunkSelection) {
      const label = `${explicitWindow.start}–${explicitWindow.end}`;
      throw new Error(`[train] Explicit batch window ${label} requested but no matching seasons were resolved.`);
    }
    if (chunkSelection.start !== explicitWindow.start || chunkSelection.end !== explicitWindow.end) {
      const attempted = `${chunkSelection.start}–${chunkSelection.end}`;
      throw new Error(
        `Explicit batch window ${explicitWindow.start}–${explicitWindow.end} provided but resolver attempted ${attempted}. Refusing to override.`
      );
    }
  }

  const resolvedWindowLog = formatBatchWindowLog({
    chunkSelection,
    explicit: Boolean(chunkResolution.explicit || explicitRangeRequested)
  });
  if (resolvedWindowLog) {
    console.log(resolvedWindowLog);
  }
  if (chunkResolution.explicit && chunkResolution.autoCandidate) {
    const { start: autoStart, end: autoEnd } = chunkResolution.autoCandidate;
    if (autoStart !== chunkSelection.start || autoEnd !== chunkSelection.end) {
      console.log(
        `[train] Training state indicates next pending bootstrap chunk ${autoStart}-${autoEnd}; explicit batch window ${chunkSelection.start}-${chunkSelection.end} will be used instead.`
      );
    }
  }

  console.log(`[train:init] chunkSelection=${JSON.stringify(chunkSelection)}`);
  const activeChunkLabel = chunkSelection ? chunkLabel(chunkSelection.start, chunkSelection.end) : null;
  console.log(`[train:init] activeChunkLabel="${activeChunkLabel}"`);

  const activeSeasons = computeRequestedSeasons();

  console.log(`[train:init] ARTIFACTS_DIR=${ART_DIR}`);
  console.log(`[train:init] STATUS_DIR=${path.join(ART_DIR, ".status")}`);
  console.log(
    `[train:init] Active seasons (unfiltered): ${JSON.stringify(activeSeasons)}; BATCH_START=${process.env.BATCH_START}, BATCH_END=${process.env.BATCH_END}`
  );

  if (activeChunkLabel && !historicalOverride) {
    const cachedChunk = await loadChunkCacheLocal(activeChunkLabel);
    console.log(`[train:cache-check] cachedChunk=${cachedChunk ? 'found' : 'not found'} for label="${activeChunkLabel}"`);
    if (cachedChunk) {
      if (cachedChunk?.seasons?.length) {
        markSeasonStatusBatch(cachedChunk.seasons);
      }
      try {
        const normalizedSeasons = new Set();
        if (Array.isArray(cachedChunk?.seasons)) {
          for (const entry of cachedChunk.seasons) {
            const season = normaliseSeasonValue(entry);
            if (Number.isFinite(season)) {
              normalizedSeasons.add(season);
            }
          }
        }
        if (!normalizedSeasons.size && chunkSelection?.start != null && chunkSelection?.end != null) {
          for (let season = chunkSelection.start; season <= chunkSelection.end; season += 1) {
            if (Number.isFinite(season)) {
              normalizedSeasons.add(season);
            }
          }
        }
        for (const season of normalizedSeasons) {
          markSeasonStatus(season);
        }
      } catch (err) {
        console.warn(
          `[train] Unable to update cached chunk status markers: ${err?.message || err}`
        );
      }
      console.log(
        `[train] Historical bootstrap chunk ${chunkSelection.start}-${chunkSelection.end} already cached – skipping.`
      );
      console.log(`[train:early-return] Returning early due to cached chunk (line 2958)`);
      state = recordBootstrapChunk(state, BOOTSTRAP_KEYS.MODEL, {
        startSeason: chunkSelection.start,
        endSeason: chunkSelection.end,
        seasons: cachedChunk.seasons
      });
      saveTrainingState(state);
      touchStrictBatchStatusIfAny();
      return;
    }
  }
  console.log(`[train:cache-check] No cached chunk found, proceeding with training`);

  const requestedRangeLabel = explicitWindow
    ? `${explicitWindow.start}-${explicitWindow.end}`
    : "auto";

  if (!activeSeasons.length) {
    console.log(`[train:no-seasons] No active seasons to process, taking early return path`);
    if (bootstrapRequired) {
      console.log(
        `[train] Historical bootstrap already satisfied for requested chunk range ${requestedRangeLabel}.`
      );
    }
    if (chunkSelection) {
      const strictSeasonsFallback = expandSeasonsFromSelection(chunkSelection);
      console.log(`[train:no-seasons] Writing chunk cache for empty season list, fallback=${JSON.stringify(strictSeasonsFallback)}`);
      if (activeChunkLabel) {
        console.log(`[train:no-seasons] Calling writeChunkCacheLocal for "${activeChunkLabel}"`);
        await writeChunkCacheLocal(activeChunkLabel, {
          startSeason: chunkSelection?.start,
          endSeason: chunkSelection?.end,
          seasons: strictSeasonsFallback
        });
        console.log(`[train:no-seasons] writeChunkCacheLocal completed`);
      } else {
        console.log(`[train:no-seasons] Skipping writeChunkCacheLocal because activeChunkLabel is null`);
      }
      state = recordBootstrapChunk(state, BOOTSTRAP_KEYS.MODEL, {
        startSeason: chunkSelection.start,
        endSeason: chunkSelection.end,
        seasons: strictSeasonsFallback
      });
      console.log(
        `[train] Chunk ${chunkSelection.start}-${chunkSelection.end}: recorded ${strictSeasonsFallback.length} seasons.`
      );
    } else {
      console.log(`[train:no-seasons] chunkSelection is null, not writing chunk cache`);
    }
    saveTrainingState(state);
    touchStrictBatchStatusIfAny();
    console.log(`[train:early-return] Returning early due to no active seasons (line 2992)`);
    return;
  }
  console.log(`[train:seasons] Found ${activeSeasons.length} active seasons, proceeding with main processing loop`);

  if (bootstrapRequired && chunkSelection) {
    console.log(
      `[train] Historical bootstrap chunk ${chunkSelection.start}-${chunkSelection.end} (${activeSeasons.length} seasons, batch size ${HISTORICAL_BATCH_SIZE}).`
    );
  } else if (bootstrapRequired) {
    console.log(
      `[train] Historical bootstrap required (expected revision ${CURRENT_BOOTSTRAP_REVISION}). Replaying seasons: ${activeSeasons.join(", ")}`
    );
  } else if (historicalOverride) {
    console.log(
      `[train] Historical rewrite requested via override flag. Processing seasons: ${activeSeasons.join(", ")}`
    );
  } else {
    const resumeWeek = Number.isFinite(Number(lastModelRun?.week)) ? Number(lastModelRun.week) + 1 : 1;
    if (lastModelRun?.season) {
      console.log(
        `[train] Cached bootstrap ${CURRENT_BOOTSTRAP_REVISION} detected. Resuming from season ${lastModelRun.season} week ${resumeWeek}.`
      );
    } else {
      console.log(
        `[train] Cached bootstrap ${CURRENT_BOOTSTRAP_REVISION} detected. No prior run recorded; training target season ${targetSeason}.`
      );
    }
  }

  const processedSeasons = [];
  const seasonWeekMax = new Map();
  let latestTargetResult = null;

  const smokeTest = process.env.TRAINER_SMOKE_TEST === "1";

  const loadLimiter = createLimiter(SEASON_BUILD_CONCURRENCY);
  const seasonLoadPromises = new Map();
  if (!smokeTest) {
    for (const season of activeSeasons) {
      seasonLoadPromises.set(season, loadLimiter(() => loadSeasonDataCached(season)));
    }
  }
  if (!smokeTest && bootstrapRequired && activeSeasons.length > 1) {
    await Promise.all(seasonLoadPromises.values());
  }

  const weekLimiter = createLimiter(WEEK_TASK_CONCURRENCY);

  for (const resolvedSeason of activeSeasons) {
    let _seasonMarked = false;
    const _markSeasonOnce = () => {
      if (_seasonMarked) return false;
      markSeasonStatus(resolvedSeason);
      _seasonMarked = true;
      return true;
    };

    try {
      if (smokeTest) {
        processedSeasons.push({ season: resolvedSeason, weeks: [1] });
        seasonWeekMax.set(resolvedSeason, 1);
        if (_markSeasonOnce() && !historicalOverride) {
          console.log(`[train] Season ${resolvedSeason}: status marked (smoke test).`);
        }
        continue;
      }
      logDataCoverage(resolvedSeason);
      const sharedData = await (seasonLoadPromises.get(resolvedSeason) ?? loadSeasonDataCached(resolvedSeason));
      const cachedSeason = !historicalOverride ? await loadSeasonCacheLocal(resolvedSeason) : null;
      const seasonMarkerExists = !historicalOverride && seasonStatusExists(resolvedSeason);
      const isTargetSeason = resolvedSeason === targetSeason && !bootstrapRequired;
      if (seasonMarkerExists && cachedSeason?.weeks?.length && !isTargetSeason) {
        console.log(
          `[train] Season ${resolvedSeason}: season completion marker detected – skipping.`
        );
        processedSeasons.push({ season: resolvedSeason, weeks: cachedSeason.weeks });
        const cachedMaxWeek = cachedSeason.weeks[cachedSeason.weeks.length - 1];
        if (Number.isFinite(cachedMaxWeek)) {
          seasonWeekMax.set(resolvedSeason, cachedMaxWeek);
        }
        if (_markSeasonOnce()) {
          console.log(`[train] Season ${resolvedSeason}: status marked (skip: cached).`);
        }
        continue;
      }
      if (cachedSeason?.weeks?.length && !historicalOverride && !isTargetSeason) {
        console.log(
          `[train] Season ${resolvedSeason}: previously completed (${cachedSeason.weeks.length} weeks) – skipping.`
        );
        processedSeasons.push({ season: resolvedSeason, weeks: cachedSeason.weeks });
        const cachedMaxWeek = cachedSeason.weeks[cachedSeason.weeks.length - 1];
        if (Number.isFinite(cachedMaxWeek)) {
          seasonWeekMax.set(resolvedSeason, cachedMaxWeek);
        }
        if (_markSeasonOnce()) {
          console.log(`[train] Season ${resolvedSeason}: status marked (skip: cached).`);
        }
        continue;
      }
      const seasonWeeks = [...new Set(
        sharedData.schedules
          .filter((game) => Number(game.season) === resolvedSeason && isRegularSeason(game.season_type))
          .map((game) => Number(game.week))
          .filter((wk) => Number.isFinite(wk) && wk >= 1)
      )].sort((a, b) => a - b);

      if (!seasonWeeks.length) {
        console.warn(`[train] Season ${resolvedSeason}: no regular-season weeks found. Skipping.`);
        if (_markSeasonOnce() && !historicalOverride) {
          console.log(`[train] Season ${resolvedSeason}: marked complete (no weeks).`);
        }
        continue;
      }

      const maxAvailableWeek = seasonWeeks[seasonWeeks.length - 1];
      const finalWeek = resolvedSeason === targetSeason && !bootstrapRequired
        ? Math.min(Math.max(1, Math.floor(weekEnv)), maxAvailableWeek)
        : maxAvailableWeek;

      let startWeek = seasonWeeks[0];
      if (!allowHistoricalRewrite && lastModelRun?.season === resolvedSeason) {
        const priorWeek = Number.parseInt(lastModelRun?.week ?? "", 10);
        if (Number.isFinite(priorWeek)) {
          const desiredWeek = Math.max(1, Math.min(finalWeek, priorWeek + 1));
          const idx = seasonWeeks.findIndex((wk) => wk >= desiredWeek);
          startWeek = idx === -1 ? finalWeek : seasonWeeks[idx];
        }
      }

      const trainWeek = async (wk, { isTargetWeek }) => {
        if (!historicalOverride && weekStatusExists(resolvedSeason, wk)) {
          console.log(
            `[train] Season ${resolvedSeason} week ${wk}: completion marker detected – skipping.`
          );
          return {
            season: resolvedSeason,
            week: wk,
            schedules: sharedData.schedules,
            skipped: true
          };
        }
        const hasArtifacts = weekArtifactsExist(resolvedSeason, wk);
        if (!historicalOverride && hasArtifacts && !isTargetWeek) {
          console.log(
            `[train] Season ${resolvedSeason} week ${wk}: cached artifacts detected – skipping retrain.`
          );
          markWeekStatus(resolvedSeason, wk);
          return {
            season: resolvedSeason,
            week: wk,
            schedules: sharedData.schedules,
            skipped: true
          };
        }
        const result = await runTraining({ season: resolvedSeason, week: wk, data: sharedData });
        if (!allowHistoricalRewrite && hasArtifacts && !isTargetWeek) {
          console.log(
            `[train] skipping artifact write for season ${resolvedSeason} week ${wk} (historical artifacts locked)`
          );
        } else if (!result?.skipped) {
          await writeArtifacts(result);
        }
        if (result?.skipped) {
          console.log(`Skipped ensemble retrain for season ${resolvedSeason} week ${wk}`);
          markWeekStatus(resolvedSeason, wk);
        } else {
          console.log(`Trained ensemble for season ${result.season} week ${result.week}`);
          markWeekStatus(resolvedSeason, wk);
        }
        return result;
      };

      const weekTasks = [];
      for (const wk of seasonWeeks) {
        if (wk < startWeek) continue;
        if (wk > finalWeek) break;
        const isTargetWeek = resolvedSeason === targetSeason && wk === finalWeek;
        weekTasks.push(weekLimiter(() => trainWeek(wk, { isTargetWeek })));
      }

      let weekResults = [];
      if (weekTasks.length) {
        weekResults = (await Promise.all(weekTasks)).filter(Boolean);
        weekResults.sort((a, b) => a.week - b.week);
      }

      if (!weekResults.length && Number.isFinite(finalWeek)) {
        const fallbackResult = await trainWeek(finalWeek);
        weekResults = [fallbackResult];
      }

      if (!weekResults.length) {
        console.warn(`[train] Season ${resolvedSeason}: no evaluable weeks after filtering.`);
        if (_markSeasonOnce() && !historicalOverride) {
          console.log(`[train] Season ${resolvedSeason}: marked complete (no evaluable weeks).`);
        }
        continue;
      }

      const processedWeeks = Array.from(new Set(weekResults.map((entry) => entry.week))).sort((a, b) => a - b);
      processedSeasons.push({ season: resolvedSeason, weeks: processedWeeks });
      const maxWeek = processedWeeks[processedWeeks.length - 1];
      if (Number.isFinite(maxWeek)) {
        seasonWeekMax.set(resolvedSeason, maxWeek);
      }

      if (processedWeeks.length) {
        await writeSeasonCacheLocal({ season: resolvedSeason, weeks: processedWeeks });
        if (_markSeasonOnce() && !historicalOverride) {
          console.log(`[train] Season ${resolvedSeason}: status marked (processed weeks).`);
        }
      }

      if (resolvedSeason === targetSeason) {
        latestTargetResult = weekResults[weekResults.length - 1];
      }

      const latestSeasonResult = weekResults[weekResults.length - 1];
      if (latestSeasonResult) {
        await updateHistoricalArtifacts({ season: latestSeasonResult.season, schedules: latestSeasonResult.schedules });
      }
    } finally {
      if (_markSeasonOnce() && !historicalOverride) {
        console.log(`[train] Season ${resolvedSeason}: status marked (finalize).`);
      }
    }
  }

  const strictSeasonsFallback = expandSeasonsFromSelection(chunkSelection);
  const seasonsForRecord = (processedSeasons.length ? processedSeasons : strictSeasonsFallback);

  console.log(`[train:chunk] activeChunkLabel="${activeChunkLabel}"`);
  console.log(`[train:chunk] chunkSelection=${JSON.stringify(chunkSelection)}`);
  console.log(`[train:chunk] processedSeasons=${JSON.stringify(processedSeasons)}`);
  console.log(`[train:chunk] seasonsForRecord=${JSON.stringify(seasonsForRecord)}`);

  if (activeChunkLabel) {
    console.log(`[train:chunk] Calling writeChunkCacheLocal for "${activeChunkLabel}"`);
    await writeChunkCacheLocal(activeChunkLabel, {
      startSeason: chunkSelection?.start,
      endSeason: chunkSelection?.end,
      seasons: seasonsForRecord
    });
    console.log(`[train:chunk] writeChunkCacheLocal completed for "${activeChunkLabel}"`);
  } else {
    console.log(`[train:chunk] Skipping writeChunkCacheLocal because activeChunkLabel is null/undefined`);
  }

  if (chunkSelection) {
    state = recordBootstrapChunk(state, BOOTSTRAP_KEYS.MODEL, {
      startSeason: chunkSelection.start,
      endSeason: chunkSelection.end,
      seasons: seasonsForRecord
    });
    console.log(
      `[train] Chunk ${chunkSelection.start}-${chunkSelection.end}: recorded ${seasonsForRecord.length} seasons.`
    );
  }

  if (!historicalOverride) {
    const markEntries = [];

    if (Array.isArray(activeSeasons)) {
      for (const season of activeSeasons) {
        if (Number.isFinite(season)) {
          markEntries.push({ season });
        }
      }
    }

    if (processedSeasons.length) {
      markEntries.push(...processedSeasons);
    }

    if (chunkSelection?.seasons?.length) {
      markEntries.push(...chunkSelection.seasons);
    }

    markSeasonStatusBatch(markEntries);

    const bootstrapCoverage = Array.isArray(state?.bootstraps?.[BOOTSTRAP_KEYS.MODEL]?.seasons)
      ? state.bootstraps[BOOTSTRAP_KEYS.MODEL].seasons
      : [];
    if (bootstrapCoverage.length) {
      const coverageSeasons = bootstrapCoverage
        .map((entry) => normaliseSeasonValue(entry))
        .filter((season) => Number.isFinite(season));
      if (coverageSeasons.length) {
        markSeasonStatusBatch(coverageSeasons);
      }
    }
  }

  if (bootstrapRequired) {
    const bootstrapRecord = state?.bootstraps?.[BOOTSTRAP_KEYS.MODEL] ?? {};
    const historicalSeasonsNeeded = uniqueSeasons.filter((season) =>
      historicalUpperBound === null ? true : season <= historicalUpperBound
    );
    const aggregate = new Map();
    const recordChunks = Array.isArray(bootstrapRecord.chunks) ? bootstrapRecord.chunks : [];
    const mergeSeasonEntry = (entry) => {
      const season = normaliseSeason(entry?.season);
      if (season === null) return;
      const bucket = aggregate.get(season) ?? new Set();
      const weeks = Array.isArray(entry?.weeks) ? entry.weeks : [];
      for (const wk of weeks) {
        const wkNum = Number.parseInt(wk, 10);
        if (Number.isFinite(wkNum)) bucket.add(wkNum);
      }
      aggregate.set(season, bucket);
    };
    for (const chunk of recordChunks) {
      if (Array.isArray(chunk?.seasons)) {
        chunk.seasons.forEach(mergeSeasonEntry);
      }
    }
    processedSeasons.forEach(mergeSeasonEntry);

    const coverageComplete = historicalSeasonsNeeded.every((season) => aggregate.has(season));
    if (coverageComplete) {
      const seasonsPayload = Array.from(aggregate.entries())
        .map(([season, weeks]) => ({ season, weeks: Array.from(weeks).sort((a, b) => a - b) }))
        .sort((a, b) => a.season - b.season);
      state = markBootstrapCompleted(state, BOOTSTRAP_KEYS.MODEL, {
        seasons: seasonsPayload,
        chunks: recordChunks
      });
      console.log(
        `[train] Historical bootstrap revision ${CURRENT_BOOTSTRAP_REVISION} now covers seasons ${seasonsPayload[0]?.season ?? ""}-${seasonsPayload[seasonsPayload.length - 1]?.season ?? ""}.`
      );
    }
  }

  const runSummary = latestTargetResult
    ? { season: latestTargetResult.season, week: latestTargetResult.week }
    : { season: targetSeason, week: Math.max(1, Math.floor(weekEnv)) };

  if (seasonWeekMax.size) {
    runSummary.by_season = Object.fromEntries(
      Array.from(seasonWeekMax.entries())
        .filter(([season, week]) => Number.isFinite(season) && Number.isFinite(week))
        .sort((a, b) => a[0] - b[0])
    );
  }

  state = recordLatestRun(state, BOOTSTRAP_KEYS.MODEL, runSummary);

  saveTrainingState(state);
}

if (import.meta.url === `file://${process.argv[1]}`) {
<<<<<<< HEAD
  main()
    .then(() => {
      console.log('[train:main] Training completed successfully');
      process.exit(0);
    })
    .catch((err) => {
      console.error('[train:main] Training failed with error:');
      console.error(err);
=======
  console.log('[train:bootstrap] About to call main()');
  main()
    .then(() => {
      console.log('[train:main:EXIT] ========== TRAINING COMPLETED SUCCESSFULLY ==========');
      console.log('[train:main:EXIT] About to call process.exit(0)');
      process.exit(0);
    })
    .catch((err) => {
      console.error('[train:main:ERROR] ========== TRAINING FAILED ==========');
      console.error('[train:main:ERROR] Error:', err);
      console.error('[train:main:ERROR] Stack:', err?.stack);
      console.error('[train:main:ERROR] About to call process.exit(1)');
>>>>>>> 12599959
      process.exit(1);
    });
}

export { runWeeklyWorkflow };
<|MERGE_RESOLUTION|>--- conflicted
+++ resolved
@@ -3356,16 +3356,6 @@
 }
 
 if (import.meta.url === `file://${process.argv[1]}`) {
-<<<<<<< HEAD
-  main()
-    .then(() => {
-      console.log('[train:main] Training completed successfully');
-      process.exit(0);
-    })
-    .catch((err) => {
-      console.error('[train:main] Training failed with error:');
-      console.error(err);
-=======
   console.log('[train:bootstrap] About to call main()');
   main()
     .then(() => {
@@ -3378,7 +3368,6 @@
       console.error('[train:main:ERROR] Error:', err);
       console.error('[train:main:ERROR] Stack:', err?.stack);
       console.error('[train:main:ERROR] About to call process.exit(1)');
->>>>>>> 12599959
       process.exit(1);
     });
 }
