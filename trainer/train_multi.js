// trainer/train_multi.js
// Compatibility façade over the historical trainer while exposing a new
// cumulative→rolling orchestrator for experimentation.
// Run with: node trainer/train_multi.js --mode=daily
import fs from 'node:fs';
import { spawn } from 'node:child_process';
import path from 'node:path';
import { fileURLToPath } from 'node:url';

import {
  formatBatchWindowLog as legacyFormatBatchWindowLog,
  resolveHistoricalChunkSelection as legacyResolveHistoricalChunkSelection,
  runTraining as legacyRunTraining,
  writeArtifacts as legacyWriteArtifacts,
  updateHistoricalArtifacts as legacyUpdateHistoricalArtifacts,
} from './train_multiOLD.js';
import { loadSchedules } from './dataSources.js';

const __filename = fileURLToPath(import.meta.url);
const __dirname = path.dirname(__filename);

const STATE_DIR = path.join(__dirname, '..', 'state');
const OUTPUTS_DIR = path.join(__dirname, '..', 'outputs');
const MODELS_DIR = path.join(__dirname, '..', 'models');

const STATE_FILE = path.join(STATE_DIR, 'model_state.json');
const LEGACY_STATE_CANDIDATES = [
  path.join(__dirname, '..', 'state', 'state.json'),
  path.join(__dirname, '..', 'state.json'),
  path.join(__dirname, '..', 'outputs', 'state.json'),
  path.join(__dirname, '..', 'artifacts', 'training_state.json'),
];
const PRED_DIR = (season) => path.join(OUTPUTS_DIR, String(season));
const WEEK_PRED_FILE = (season, week) =>
  path.join(PRED_DIR(season), `week_${String(week).padStart(2, '0')}_predictions.json`);

function ensureDirs() {
  [STATE_DIR, OUTPUTS_DIR, MODELS_DIR].forEach((d) => fs.mkdirSync(d, { recursive: true }));
}

function loadLegacyStateFallback() {
  for (const candidate of LEGACY_STATE_CANDIDATES) {
    try {
      if (!fs.existsSync(candidate)) continue;
      const raw = fs.readFileSync(candidate, 'utf8');
      const parsed = JSON.parse(raw);
      if (!parsed || typeof parsed !== 'object') continue;
      const seasons = Array.isArray(parsed?.bootstraps?.model_training?.seasons)
        ? parsed.bootstraps.model_training.seasons
        : [];
      const seasonNumbers = seasons
        .map((entry) => Number.parseInt(entry?.season ?? entry?.year, 10))
        .filter((season) => Number.isFinite(season));
      const lastSeason = Number.parseInt(parsed?.latest_runs?.model_training?.season, 10);
      const lastWeek = Number.parseInt(parsed?.latest_runs?.model_training?.week, 10);
      return {
        version: 1,
        trainedSeasons: Array.from(new Set(seasonNumbers)).sort((a, b) => a - b),
        lastSeason: Number.isFinite(lastSeason) ? lastSeason : null,
        lastWeek: Number.isFinite(lastWeek) ? lastWeek : null,
        modelSummary: {},
      };
    } catch (err) {
      console.warn(`[train_multi] Failed to read legacy state ${candidate}: ${err?.message ?? err}`);
    }
  }
  return null;
}

function loadState() {
  try {
    if (fs.existsSync(STATE_FILE)) {
      return JSON.parse(fs.readFileSync(STATE_FILE, 'utf8'));
    }
  } catch (err) {
    console.warn(`[train_multi] Failed to read state/model_state.json: ${err?.message ?? err}`);
  }
  return (
    loadLegacyStateFallback() ?? {
      version: 1,
      trainedSeasons: [],
      lastSeason: null,
      lastWeek: null,
      modelSummary: {},
    }
  );
}

function saveState(state) {
  fs.mkdirSync(STATE_DIR, { recursive: true });
  fs.writeFileSync(STATE_FILE, JSON.stringify(state, null, 2));
}

function parseCliArgs(argv = []) {
  const options = {
    mode: 'daily',
    dataRoot: null,
    season: null,
    week: null,
    start: null,
    end: null,
    strictBatch: null,
    rolling: null,
  };
  for (let i = 0; i < argv.length; i += 1) {
    const token = argv[i];
    if (typeof token !== 'string' || token.length === 0) continue;
    const match = token.match(/^--([^=]+)(?:=(.*))?$/);
    if (!match) continue;
    const [, key, rawValue] = match;
    const value = rawValue ?? argv[i + 1];
    const lower = key.toLowerCase();
    switch (lower) {
      case 'mode':
        options.mode = (value ?? '').toString() || 'daily';
        if (!rawValue) i += 1;
        break;
      case 'dataroot':
      case 'data-root':
        options.dataRoot = value ? path.resolve(value) : null;
        if (!rawValue) i += 1;
        break;
      case 'season':
        options.season = value != null ? Number.parseInt(value, 10) : null;
        if (!rawValue) i += 1;
        break;
      case 'week':
        options.week = value != null ? Number.parseInt(value, 10) : null;
        if (!rawValue) i += 1;
        break;
      case 'start':
        options.start = value != null ? Number.parseInt(value, 10) : null;
        if (!rawValue) i += 1;
        break;
      case 'end':
        options.end = value != null ? Number.parseInt(value, 10) : null;
        if (!rawValue) i += 1;
        break;
      case 'strict-batch':
        options.strictBatch = true;
        break;
      case 'no-strict-batch':
        options.strictBatch = false;
        break;
      case 'rolling':
        options.rolling = true;
        break;
      case 'no-rolling':
        options.rolling = false;
        break;
      default:
        break;
    }
  }
  return options;
}

function resolveSeasonList({ season, start, end }) {
  const seasons = new Set();
  if (Number.isFinite(season)) seasons.add(season);
  if (Number.isFinite(start) && Number.isFinite(end)) {
    const lo = Math.min(start, end);
    const hi = Math.max(start, end);
    for (let year = lo; year <= hi; year += 1) {
      seasons.add(year);
    }
  }
  if (!seasons.size) {
    const current = new Date().getFullYear();
    seasons.add(current);
  }
  return Array.from(seasons).sort((a, b) => a - b);
}

<<<<<<< HEAD
function parseWeekCandidate(value) {
  const parsed = Number.parseInt(value, 10);
  return Number.isFinite(parsed) && parsed > 0 ? parsed : null;
}

function discoverPredictedWeeks(season) {
  try {
    const entries = fs.readdirSync(PRED_DIR(season), { withFileTypes: true });
    const weeks = [];
    for (const entry of entries) {
      if (!entry.isFile()) continue;
      const match = entry.name.match(/^week_(\d+)_predictions\.json$/);
      if (!match) continue;
      const week = parseWeekCandidate(match[1]);
      if (week) weeks.push(week);
    }
    return weeks;
  } catch (err) {
    if (err?.code !== 'ENOENT') {
      console.warn(
        `[train_multi] Failed to inspect predictions for season ${season}: ${err?.message ?? err}`
      );
    }
    return [];
  }
}

async function selectWeeks({ season, explicitWeek, state }) {
  if (Number.isFinite(explicitWeek)) return [explicitWeek];

  const candidates = new Set();
  discoverPredictedWeeks(season).forEach((week) => candidates.add(week));

  try {
    const schedules = await loadSchedules(season);
    if (Array.isArray(schedules)) {
      for (const game of schedules) {
        const week =
          parseWeekCandidate(game?.week) ??
          parseWeekCandidate(game?.week_number) ??
          parseWeekCandidate(game?.weekNum) ??
          parseWeekCandidate(game?.weekNumber);
        if (week) candidates.add(week);
      }
    }
  } catch (err) {
    console.warn(
      `[train_multi] Unable to resolve schedules for season ${season}: ${err?.message ?? err}`
    );
  }

  const lastTrackedWeek =
    Number(state?.lastSeason) === Number(season) && Number.isFinite(state?.lastWeek)
      ? Number(state.lastWeek)
      : null;
  if (Number.isFinite(lastTrackedWeek)) {
    candidates.add(Math.max(1, lastTrackedWeek));
    candidates.add(Math.max(1, lastTrackedWeek + 1));
  }

  if (!candidates.size) {
    for (let week = 1; week <= 18; week += 1) {
      candidates.add(week);
    }
  }

  return Array.from(candidates)
    .filter((week) => Number.isFinite(week) && week > 0 && week <= 23)
    .sort((a, b) => a - b);
}

async function runRollingWeek({ season, week, state }) {
  const result = await legacyRunTraining({ season, week });
  if (!result || result.skipped) return null;

  ensureDirs();
  fs.mkdirSync(PRED_DIR(result.season), { recursive: true });
  const outputPath = WEEK_PRED_FILE(result.season, result.week);
  const payload = {
    season: result.season,
    week: result.week,
    predictions: result.predictions ?? null,
  };
  fs.writeFileSync(outputPath, JSON.stringify(payload, null, 2));

  try {
    await legacyWriteArtifacts(result);
  } catch (err) {
    console.warn(`[train_multi] Failed to write legacy artifacts: ${err?.message ?? err}`);
  }

  if (Array.isArray(result?.schedules) && result.schedules.length) {
    try {
      await legacyUpdateHistoricalArtifacts({ season: result.season, schedules: result.schedules });
    } catch (err) {
      console.warn(`[train_multi] Failed to update historical artifacts: ${err?.message ?? err}`);
    }
  }

  if (!state.trainedSeasons.includes(result.season)) {
    state.trainedSeasons.push(result.season);
    state.trainedSeasons.sort((a, b) => a - b);
  }
  state.lastSeason = result.season;
  state.lastWeek = result.week;
  state.modelSummary[result.season] = result.modelSummary ?? {};
  saveState(state);

  return result;
}

=======
function selectWeeks({ weeks, explicitWeek }) {
  if (Number.isFinite(explicitWeek)) return [explicitWeek];
  if (Array.isArray(weeks) && weeks.length) return weeks;
  return [];
}

async function runRollingWeek({ season, week, state }) {
  const result = await legacyRunTraining({ season, week });
  if (!result || result.skipped) return null;

  ensureDirs();
  fs.mkdirSync(PRED_DIR(result.season), { recursive: true });
  const outputPath = WEEK_PRED_FILE(result.season, result.week);
  const payload = {
    season: result.season,
    week: result.week,
    predictions: result.predictions ?? null,
  };
  fs.writeFileSync(outputPath, JSON.stringify(payload, null, 2));

  try {
    await legacyWriteArtifacts(result);
  } catch (err) {
    console.warn(`[train_multi] Failed to write legacy artifacts: ${err?.message ?? err}`);
  }

  if (Array.isArray(result?.schedules) && result.schedules.length) {
    try {
      await legacyUpdateHistoricalArtifacts({ season: result.season, schedules: result.schedules });
    } catch (err) {
      console.warn(`[train_multi] Failed to update historical artifacts: ${err?.message ?? err}`);
    }
  }

  if (!state.trainedSeasons.includes(result.season)) {
    state.trainedSeasons.push(result.season);
    state.trainedSeasons.sort((a, b) => a - b);
  }
  state.lastSeason = result.season;
  state.lastWeek = result.week;
  state.modelSummary[result.season] = result.modelSummary ?? {};
  saveState(state);

  return result;
}

>>>>>>> 071f4b42
export async function main(options = {}) {
  const cli = parseCliArgs(options.argv ?? []);
  const resolved = {
    mode: options.mode ?? cli.mode ?? 'daily',
    dataRoot: options.dataRoot ?? cli.dataRoot ?? null,
    season: options.season ?? cli.season ?? null,
    week: options.week ?? cli.week ?? null,
    start: options.start ?? cli.start ?? null,
    end: options.end ?? cli.end ?? null,
  };

  const state = loadState();
  if (resolved.dataRoot) {
    process.env.DATA_ROOT = resolved.dataRoot;
  }
  const seasons = resolveSeasonList(resolved);
  const results = [];

  for (const season of seasons) {
<<<<<<< HEAD
    const weeks = await selectWeeks({ season, explicitWeek: resolved.week, state });
    for (const week of weeks) {
      if (!Number.isFinite(week)) continue;
      if (resolved.mode === 'daily') {
        const predPath = WEEK_PRED_FILE(season, week);
        if (fs.existsSync(predPath)) continue;
      }
      const outcome = await runRollingWeek({ season, week, state });
=======
    const weeks = selectWeeks({ weeks: resolved.week ? [resolved.week] : [], explicitWeek: resolved.week });
    const targets = weeks.length ? weeks : [null];
    for (const week of targets) {
      if (resolved.mode === 'daily' && Number.isFinite(week)) {
        const predPath = WEEK_PRED_FILE(season, week);
        if (fs.existsSync(predPath)) continue;
      }
      const outcome = await runRollingWeek({ season, week: week ?? undefined, state });
>>>>>>> 071f4b42
      if (outcome) results.push(outcome);
    }
  }

  saveState(state);
  return { state, results };
<<<<<<< HEAD
}

async function runLegacyCli(argv) {
  const legacyPath = path.join(__dirname, 'train_multiOLD.js');
  const args = [legacyPath, ...argv];
  await new Promise((resolve, reject) => {
    const child = spawn(process.execPath, args, {
      stdio: 'inherit',
      env: process.env,
    });
    child.on('error', reject);
    child.on('close', (code) => {
      if (code === 0) resolve();
      else reject(new Error(`Legacy trainer exited with code ${code}`));
    });
  });
}

async function runCli() {
  const argv = process.argv.slice(2);
  const parsed = parseCliArgs(argv);
  const preferRolling =
    parsed.rolling === true || process.env.TRAIN_MULTI_ROLLING === '1' || process.env.TRAIN_MULTI_ROLLING === 'true';

  if (!preferRolling) {
    const filteredArgv = argv.filter((token) => token !== '--rolling' && token !== '--no-rolling');
    await runLegacyCli(filteredArgv);
    return;
  }

  try {
    await main({ ...parsed, argv });
  } catch (err) {
    console.error(err);
    process.exit(1);
  }
}

=======
}

async function runLegacyCli(argv) {
  const legacyPath = path.join(__dirname, 'train_multiOLD.js');
  const args = [legacyPath, ...argv];
  await new Promise((resolve, reject) => {
    const child = spawn(process.execPath, args, {
      stdio: 'inherit',
      env: process.env,
    });
    child.on('error', reject);
    child.on('close', (code) => {
      if (code === 0) resolve();
      else reject(new Error(`Legacy trainer exited with code ${code}`));
    });
  });
}

async function runCli() {
  const argv = process.argv.slice(2);
  const parsed = parseCliArgs(argv);
  const preferRolling =
    parsed.rolling === true || process.env.TRAIN_MULTI_ROLLING === '1' || process.env.TRAIN_MULTI_ROLLING === 'true';

  if (!preferRolling) {
    const filteredArgv = argv.filter((token) => token !== '--rolling' && token !== '--no-rolling');
    await runLegacyCli(filteredArgv);
    return;
  }

  try {
    await main({ ...parsed, argv });
  } catch (err) {
    console.error(err);
    process.exit(1);
  }
}

>>>>>>> 071f4b42
if (import.meta.url === `file://${process.argv[1]}`) {
  runCli().catch((err) => {
    console.error(err);
    process.exit(1);
  });
}

export const formatBatchWindowLog = legacyFormatBatchWindowLog;
export const resolveHistoricalChunkSelection = legacyResolveHistoricalChunkSelection;
export const runTraining = legacyRunTraining;
export const writeArtifacts = legacyWriteArtifacts;
export const updateHistoricalArtifacts = legacyUpdateHistoricalArtifacts;
export { runWeeklyWorkflow } from './train_multiOLD.js';<|MERGE_RESOLUTION|>--- conflicted
+++ resolved
@@ -172,76 +172,10 @@
   return Array.from(seasons).sort((a, b) => a - b);
 }
 
-<<<<<<< HEAD
-function parseWeekCandidate(value) {
-  const parsed = Number.parseInt(value, 10);
-  return Number.isFinite(parsed) && parsed > 0 ? parsed : null;
-}
-
-function discoverPredictedWeeks(season) {
-  try {
-    const entries = fs.readdirSync(PRED_DIR(season), { withFileTypes: true });
-    const weeks = [];
-    for (const entry of entries) {
-      if (!entry.isFile()) continue;
-      const match = entry.name.match(/^week_(\d+)_predictions\.json$/);
-      if (!match) continue;
-      const week = parseWeekCandidate(match[1]);
-      if (week) weeks.push(week);
-    }
-    return weeks;
-  } catch (err) {
-    if (err?.code !== 'ENOENT') {
-      console.warn(
-        `[train_multi] Failed to inspect predictions for season ${season}: ${err?.message ?? err}`
-      );
-    }
-    return [];
-  }
-}
-
-async function selectWeeks({ season, explicitWeek, state }) {
+function selectWeeks({ weeks, explicitWeek }) {
   if (Number.isFinite(explicitWeek)) return [explicitWeek];
-
-  const candidates = new Set();
-  discoverPredictedWeeks(season).forEach((week) => candidates.add(week));
-
-  try {
-    const schedules = await loadSchedules(season);
-    if (Array.isArray(schedules)) {
-      for (const game of schedules) {
-        const week =
-          parseWeekCandidate(game?.week) ??
-          parseWeekCandidate(game?.week_number) ??
-          parseWeekCandidate(game?.weekNum) ??
-          parseWeekCandidate(game?.weekNumber);
-        if (week) candidates.add(week);
-      }
-    }
-  } catch (err) {
-    console.warn(
-      `[train_multi] Unable to resolve schedules for season ${season}: ${err?.message ?? err}`
-    );
-  }
-
-  const lastTrackedWeek =
-    Number(state?.lastSeason) === Number(season) && Number.isFinite(state?.lastWeek)
-      ? Number(state.lastWeek)
-      : null;
-  if (Number.isFinite(lastTrackedWeek)) {
-    candidates.add(Math.max(1, lastTrackedWeek));
-    candidates.add(Math.max(1, lastTrackedWeek + 1));
-  }
-
-  if (!candidates.size) {
-    for (let week = 1; week <= 18; week += 1) {
-      candidates.add(week);
-    }
-  }
-
-  return Array.from(candidates)
-    .filter((week) => Number.isFinite(week) && week > 0 && week <= 23)
-    .sort((a, b) => a - b);
+  if (Array.isArray(weeks) && weeks.length) return weeks;
+  return [];
 }
 
 async function runRollingWeek({ season, week, state }) {
@@ -284,54 +218,6 @@
   return result;
 }
 
-=======
-function selectWeeks({ weeks, explicitWeek }) {
-  if (Number.isFinite(explicitWeek)) return [explicitWeek];
-  if (Array.isArray(weeks) && weeks.length) return weeks;
-  return [];
-}
-
-async function runRollingWeek({ season, week, state }) {
-  const result = await legacyRunTraining({ season, week });
-  if (!result || result.skipped) return null;
-
-  ensureDirs();
-  fs.mkdirSync(PRED_DIR(result.season), { recursive: true });
-  const outputPath = WEEK_PRED_FILE(result.season, result.week);
-  const payload = {
-    season: result.season,
-    week: result.week,
-    predictions: result.predictions ?? null,
-  };
-  fs.writeFileSync(outputPath, JSON.stringify(payload, null, 2));
-
-  try {
-    await legacyWriteArtifacts(result);
-  } catch (err) {
-    console.warn(`[train_multi] Failed to write legacy artifacts: ${err?.message ?? err}`);
-  }
-
-  if (Array.isArray(result?.schedules) && result.schedules.length) {
-    try {
-      await legacyUpdateHistoricalArtifacts({ season: result.season, schedules: result.schedules });
-    } catch (err) {
-      console.warn(`[train_multi] Failed to update historical artifacts: ${err?.message ?? err}`);
-    }
-  }
-
-  if (!state.trainedSeasons.includes(result.season)) {
-    state.trainedSeasons.push(result.season);
-    state.trainedSeasons.sort((a, b) => a - b);
-  }
-  state.lastSeason = result.season;
-  state.lastWeek = result.week;
-  state.modelSummary[result.season] = result.modelSummary ?? {};
-  saveState(state);
-
-  return result;
-}
-
->>>>>>> 071f4b42
 export async function main(options = {}) {
   const cli = parseCliArgs(options.argv ?? []);
   const resolved = {
@@ -351,16 +237,6 @@
   const results = [];
 
   for (const season of seasons) {
-<<<<<<< HEAD
-    const weeks = await selectWeeks({ season, explicitWeek: resolved.week, state });
-    for (const week of weeks) {
-      if (!Number.isFinite(week)) continue;
-      if (resolved.mode === 'daily') {
-        const predPath = WEEK_PRED_FILE(season, week);
-        if (fs.existsSync(predPath)) continue;
-      }
-      const outcome = await runRollingWeek({ season, week, state });
-=======
     const weeks = selectWeeks({ weeks: resolved.week ? [resolved.week] : [], explicitWeek: resolved.week });
     const targets = weeks.length ? weeks : [null];
     for (const week of targets) {
@@ -369,14 +245,12 @@
         if (fs.existsSync(predPath)) continue;
       }
       const outcome = await runRollingWeek({ season, week: week ?? undefined, state });
->>>>>>> 071f4b42
       if (outcome) results.push(outcome);
     }
   }
 
   saveState(state);
   return { state, results };
-<<<<<<< HEAD
 }
 
 async function runLegacyCli(argv) {
@@ -415,46 +289,6 @@
   }
 }
 
-=======
-}
-
-async function runLegacyCli(argv) {
-  const legacyPath = path.join(__dirname, 'train_multiOLD.js');
-  const args = [legacyPath, ...argv];
-  await new Promise((resolve, reject) => {
-    const child = spawn(process.execPath, args, {
-      stdio: 'inherit',
-      env: process.env,
-    });
-    child.on('error', reject);
-    child.on('close', (code) => {
-      if (code === 0) resolve();
-      else reject(new Error(`Legacy trainer exited with code ${code}`));
-    });
-  });
-}
-
-async function runCli() {
-  const argv = process.argv.slice(2);
-  const parsed = parseCliArgs(argv);
-  const preferRolling =
-    parsed.rolling === true || process.env.TRAIN_MULTI_ROLLING === '1' || process.env.TRAIN_MULTI_ROLLING === 'true';
-
-  if (!preferRolling) {
-    const filteredArgv = argv.filter((token) => token !== '--rolling' && token !== '--no-rolling');
-    await runLegacyCli(filteredArgv);
-    return;
-  }
-
-  try {
-    await main({ ...parsed, argv });
-  } catch (err) {
-    console.error(err);
-    process.exit(1);
-  }
-}
-
->>>>>>> 071f4b42
 if (import.meta.url === `file://${process.argv[1]}`) {
   runCli().catch((err) => {
     console.error(err);
